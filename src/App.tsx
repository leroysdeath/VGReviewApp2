import React, { useEffect } from 'react';
import { BrowserRouter as Router, Routes, Route, useLocation } from 'react-router-dom';
import { HelmetProvider } from 'react-helmet-async';
import { ErrorBoundary } from './components/ErrorBoundary';
import { ResponsiveNavbar } from './components/ResponsiveNavbar';
import { ResponsiveLandingPage } from './components/ResponsiveLandingPage';
import { Footer } from './components/Footer';
import { AuthModalProvider } from './context/AuthModalContext';
import { AuthModal } from './components/auth/AuthModal';
import { AdminProvider } from './context/AdminContext';
// Import heavy page components directly (not lazy-loaded for now due to build issues)
import { GamePage } from './pages/GamePage';
import { SearchResultsPage } from './pages/SearchResultsPage';
import { ExplorePage } from './pages/ExplorePage';
import { UserPage } from './pages/UserPage';
import { UserSearchPage } from './pages/UserSearchPage';
import { ReviewFormPage } from './pages/ReviewFormPage';
import { ReviewPage } from './pages/ReviewPage';
import { ResetPasswordPage } from './components/ResetPasswordPage';
import { AuthCallbackPage } from './pages/AuthCallbackPage';
import { SEOHead } from './components/SEOHead';
import { useAuth } from './hooks/useAuth';
import { ProtectedRoute } from './components/ProtectedRoute';
import { DebugAuthPage } from './pages/DebugAuthPage';
import { FAQ } from './components/FAQ';
import { Navigate } from 'react-router-dom';
import { PrivacyConsentBanner } from './components/privacy/PrivacyConsentBanner';
import { ScrollToTop } from './components/ScrollToTop';


<<<<<<< HEAD
// Lazy load legal pages for better performance
const TermsPage = lazy(() => import('./pages/TermsPage'));
const PrivacyPage = lazy(() => import('./pages/PrivacyPage'));
const EnhancedSearchTestPage = lazy(() => import('./pages/EnhancedSearchTestPage'));
const DiagnosticPage = lazy(() => import('./pages/DiagnosticPage'));
const SearchPerformanceDashboard = lazy(() => import('./components/SearchPerformanceDashboard').then(m => ({ default: m.SearchPerformanceDashboard })));
const PrivacyDashboard = lazy(() => import('./components/admin/PrivacyDashboard').then(m => ({ default: m.PrivacyDashboard })));
=======
// Import non-critical pages directly to avoid build issues
import TermsPage from './pages/TermsPage';
import PrivacyPage from './pages/PrivacyPage';
import EnhancedSearchTestPage from './pages/EnhancedSearchTestPage';
import DiagnosticPage from './pages/DiagnosticPage';
import { SearchPerformanceDashboard } from './components/SearchPerformanceDashboard';
>>>>>>> 2de3bc0b

// Navigation debugging component
const NavigationDebugger: React.FC = () => {
  const location = useLocation();
  const { isAuthenticated } = useAuth();
  
  useEffect(() => {
    // Navigation tracking removed for production
  }, [location, isAuthenticated]);
  
  return null;
};

// Profile redirect component
const ProfileRedirect: React.FC = () => {
  const { isAuthenticated } = useAuth();
  
  useEffect(() => {
    if (!isAuthenticated) {
      return;
    }
  }, [isAuthenticated]);

  if (!isAuthenticated) {
    return (
      <div className="min-h-screen bg-gray-900 flex items-center justify-center">
        <div className="text-white text-center">
          <h1 className="text-2xl font-bold mb-4">Authentication Required</h1>
          <p className="text-gray-400">Please log in to view your profile.</p>
        </div>
      </div>
    );
  }

  // We need to get the database user ID to redirect properly
  // For now, redirect to users page where they can find their profile
  return <Navigate to="/users" replace />;
};

// Component that needs to be inside Router context
const AppContent: React.FC = () => {
  // Debug navigation

  // Game preloading service disabled to eliminate console spam
  // Search functionality remains independent and unaffected  
  // Preloading can be enabled manually if needed via gamePreloadService.startPreloading()

  return (
    <>
      <NavigationDebugger />
      <ScrollToTop />
      <div className="min-h-screen bg-gray-900 flex flex-col">
        <SEOHead />
        <ResponsiveNavbar />
        <main className="flex-grow">
          <Routes>
                    <Route path="/" element={<ResponsiveLandingPage />} />
                    <Route path="/game/:identifier" element={<GamePage />} />
                    <Route path="/search" element={<SearchResultsPage />} />
                    <Route path="/search-results" element={<SearchResultsPage />} />
                    <Route path="/explore" element={<ExplorePage />} />
                    <Route path="/user/:id" element={
                      <>
                        <UserPage />
                      </>
                    } />

                    <Route path="/users" element={<UserSearchPage />} />
                    <Route path="/debug-auth" element={<DebugAuthPage />} />
                    <Route path="/reset-password" element={<ResetPasswordPage />} />
                    <Route path="/auth/callback" element={<AuthCallbackPage />} />
                    <Route
                      path="/enhanced-search-test"
                      element={<EnhancedSearchTestPage />}
                    />
                    <Route
                      path="/admin/diagnostic"
                      element={<DiagnosticPage />}
                    />
                    <Route
                      path="/admin/privacy"
                      element={
                        <Suspense fallback={
                          <div className="min-h-screen bg-gray-900 flex items-center justify-center">
                            <div className="text-white">Loading Privacy Dashboard...</div>
                          </div>
                        }>
                          <PrivacyDashboard />
                        </Suspense>
                      }
                    />
                    <Route
                      path="/search-performance"
                      element={<SearchPerformanceDashboard />}
                    />
                    <Route
                      path="/review/:gameId?" 
                      element={
                        <ProtectedRoute showModal={true}>
                          <ReviewFormPage />
                        </ProtectedRoute>
                      } 
                    />
                    <Route path="/review/:userId/:gameId" element={<ReviewPage />} />
                    <Route 
                      path="/profile" 
                      element={
                        <ProtectedRoute showModal={true}>
                          <ProfileRedirect />
                        </ProtectedRoute>
                      } 
                    />
                    <Route 
                      path="/settings" 
                      element={
                        <ProtectedRoute showModal={true}>
                          <ProfileRedirect />
                        </ProtectedRoute>
                      } 
                    />
                    <Route 
                      path="/contact" 
                      element={
                        <div className="min-h-screen bg-gray-900 flex items-center justify-center">
                          <div className="text-white text-center">
                            <h1 className="text-3xl font-bold mb-4">Contact Us</h1>
                            <p>Contact page coming soon</p>
                          </div>
                        </div>
                      } 
                    />
                    <Route 
                      path="/faq" 
                      element={<FAQ />} 
                    />
                    <Route
                      path="/terms"
                      element={<TermsPage />}
                    />
                    <Route
                      path="/privacy"
                      element={<PrivacyPage />}
                    />
                    {/* Catch-all route for debugging */}
                    <Route path="*" element={
                      <>
                        <div className="min-h-screen bg-gray-900 flex items-center justify-center">
                          <div className="text-white text-center">
                            <h1 className="text-3xl font-bold mb-4">Page Not Found</h1>
                            <p>Path: {window.location.pathname}</p>
                          </div>
                        </div>
                      </>
                    } />
                  </Routes>
        </main>
        <Footer />
        <AuthModal />
        <PrivacyConsentBanner />
      </div>
    </>
  );
};

function App() {
  return (
    <HelmetProvider>
      <ErrorBoundary>
        <AuthModalProvider>
          <AdminProvider>
            <Router>
              <AppContent />
            </Router>
          </AdminProvider>
        </AuthModalProvider>
      </ErrorBoundary>
    </HelmetProvider>
  );
}

export default App;<|MERGE_RESOLUTION|>--- conflicted
+++ resolved
@@ -1,4 +1,4 @@
-import React, { useEffect } from 'react';
+import React, { lazy, Suspense, useEffect } from 'react';
 import { BrowserRouter as Router, Routes, Route, useLocation } from 'react-router-dom';
 import { HelmetProvider } from 'react-helmet-async';
 import { ErrorBoundary } from './components/ErrorBoundary';
@@ -28,22 +28,12 @@
 import { ScrollToTop } from './components/ScrollToTop';
 
 
-<<<<<<< HEAD
-// Lazy load legal pages for better performance
-const TermsPage = lazy(() => import('./pages/TermsPage'));
-const PrivacyPage = lazy(() => import('./pages/PrivacyPage'));
-const EnhancedSearchTestPage = lazy(() => import('./pages/EnhancedSearchTestPage'));
-const DiagnosticPage = lazy(() => import('./pages/DiagnosticPage'));
-const SearchPerformanceDashboard = lazy(() => import('./components/SearchPerformanceDashboard').then(m => ({ default: m.SearchPerformanceDashboard })));
-const PrivacyDashboard = lazy(() => import('./components/admin/PrivacyDashboard').then(m => ({ default: m.PrivacyDashboard })));
-=======
 // Import non-critical pages directly to avoid build issues
 import TermsPage from './pages/TermsPage';
 import PrivacyPage from './pages/PrivacyPage';
 import EnhancedSearchTestPage from './pages/EnhancedSearchTestPage';
 import DiagnosticPage from './pages/DiagnosticPage';
 import { SearchPerformanceDashboard } from './components/SearchPerformanceDashboard';
->>>>>>> 2de3bc0b
 
 // Navigation debugging component
 const NavigationDebugger: React.FC = () => {
@@ -122,18 +112,6 @@
                     <Route
                       path="/admin/diagnostic"
                       element={<DiagnosticPage />}
-                    />
-                    <Route
-                      path="/admin/privacy"
-                      element={
-                        <Suspense fallback={
-                          <div className="min-h-screen bg-gray-900 flex items-center justify-center">
-                            <div className="text-white">Loading Privacy Dashboard...</div>
-                          </div>
-                        }>
-                          <PrivacyDashboard />
-                        </Suspense>
-                      }
                     />
                     <Route
                       path="/search-performance"
