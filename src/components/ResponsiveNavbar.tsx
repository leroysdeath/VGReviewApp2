--- conflicted
+++ resolved
@@ -340,8 +340,7 @@
   };
 
   const handleSuggestionClick = (game: GameWithCalculatedFields) => {
-<<<<<<< HEAD
-=======
+
     // TEMPORARY DEBUG: Log the game object being clicked
     console.error('🎮 CRITICAL - CLICKED GAME - Full object:', game);
     console.error('📍 CRITICAL - ID values:', {
@@ -356,7 +355,6 @@
     const identifier = game.igdb_id || game.slug;
     console.error('🚀 CRITICAL - Will navigate to:', `/game/${identifier}`);
     
->>>>>>> 4fd962fb
     setSearchQuery('');
     saveRecentSearch(game.name, 'games');
     navigate(getGameUrl(game));
