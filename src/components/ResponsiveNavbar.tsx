import React, { useState, useRef, useEffect, useCallback } from 'react';
import { Link, useLocation, useNavigate } from 'react-router-dom';
import { Search, User, Menu, X, Gamepad2, Users, ScrollText, LogOut, Settings, Clock, TrendingUp, Database, Loader2, Star, User as UserIcon } from 'lucide-react';
import { useAuth } from '../hooks/useAuth';
import { useAuthModal } from '../context/AuthModalContext'; // NEW IMPORT
import { useResponsive } from '../hooks/useResponsive';
import { useGameSearch } from '../hooks/useGameSearch';
import type { GameWithCalculatedFields } from '../types/database';
import { browserCache } from '../services/browserCacheService';
import { supabase } from '../services/supabase';
<<<<<<< HEAD
import { filterProtectedContent } from '../utils/contentProtectionFilter';
import { mapPlatformNames } from '../utils/platformMapping';
=======
// Filtering is now handled by AdvancedSearchCoordination service
import { AdvancedSearchCoordination } from '../services/advancedSearchCoordination';
import { getGameUrl } from '../utils/gameUrls';
>>>>>>> 064d0615

// Using GameWithCalculatedFields from database types

interface UserSearchResult {
  id: string;
  name: string;
  bio: string | null;
  avatar_url: string | null;
}

interface CachedQuickSearch {
  query: string;
  results: GameWithCalculatedFields[];
  timestamp: number;
}

interface CachedUserSearch {
  query: string;
  results: UserSearchResult[];
  timestamp: number;
}

type SearchTab = 'games' | 'users';

export const ResponsiveNavbar: React.FC = () => {
  const [isMenuOpen, setIsMenuOpen] = useState(false);
  const [isUserMenuOpen, setIsUserMenuOpen] = useState(false);
  const [searchQuery, setSearchQuery] = useState('');
  const [activeTab, setActiveTab] = useState<SearchTab>('games');
  const [isSearchOpen, setIsSearchOpen] = useState(false);
  const [suggestions, setSuggestions] = useState<GameWithCalculatedFields[]>([]);
  const [userSuggestions, setUserSuggestions] = useState<UserSearchResult[]>([]);
  const [recentSearches, setRecentSearches] = useState<string[]>([]);
  const [recentUserSearches, setRecentUserSearches] = useState<string[]>([]);
  const [showSuggestions, setShowSuggestions] = useState(false);
  const [isLoadingSuggestions, setIsLoadingSuggestions] = useState(false);
  const [cacheStatus, setCacheStatus] = useState<'cached' | 'fresh' | 'loading' | 'error'>('loading');
  const [isFromCache, setIsFromCache] = useState(false);
  const [hasSearched, setHasSearched] = useState(false);
  
  const location = useLocation();
  const navigate = useNavigate();
  const { isMobile } = useResponsive();
  const { user, isAuthenticated, signOut, loading, dbUserId, dbUserIdLoading } = useAuth();
  const { openModal } = useAuthModal(); // USE GLOBAL AUTH MODAL
  const dropdownRef = useRef<HTMLDivElement>(null);
  const userButtonRef = useRef<HTMLButtonElement>(null);
  const searchRef = useRef<HTMLDivElement>(null);
  const inputRef = useRef<HTMLInputElement>(null);
  const debounceRef = useRef<NodeJS.Timeout>();
  const searchCoordinationRef = useRef<AdvancedSearchCoordination>(new AdvancedSearchCoordination());
  
  // Remove dependency on shared useGameSearch hook for navbar dropdown
  // Keep it only for navigation to search results page
  const { navigateToSearch } = useGameSearch();

  const isActive = (path: string) => location.pathname === path;

  // Load recent searches from cache
  useEffect(() => {
    const savedGames = browserCache.get('headerRecentSearches') || [];
    const savedUsers = browserCache.get('headerRecentUserSearches') || [];
    setRecentSearches(savedGames.slice(0, 5));
    setRecentUserSearches(savedUsers.slice(0, 5));
  }, []);

  // Enhanced quick search for games with independent fast search (no shared state)
  const performGameSearch = useCallback(async (query: string) => {
    // Enable debug mode with ?debug=true in URL
    const urlParams = new URLSearchParams(window.location.search);
    const debugMode = urlParams.get('debug') === 'true';
    
    if (!query.trim() || query.length < 2) {
      setSuggestions([]);
      setShowSuggestions(false);
      setCacheStatus('loading');
      return;
    }

    setIsLoadingSuggestions(true);
    setCacheStatus('loading');

    try {
      // Check cache first
      const cacheKey = `header_search:games:${query.toLowerCase()}`;
      const cached = browserCache.get(cacheKey) as CachedQuickSearch;
      
      if (cached && Date.now() - cached.timestamp < 5 * 60 * 1000) { // 5 minutes
        const cachedResults = cached.results.slice(0, 8);
        
        // TEMPORARY DEBUG: Log cached suggestions
        console.log('📦 SETTING CACHED SUGGESTIONS:', cachedResults);
        console.log('🆔 First cached game IDs:', {
          id: cachedResults[0]?.id,
          igdb_id: cachedResults[0]?.igdb_id,
          name: cachedResults[0]?.name
        });
        
        setSuggestions(cachedResults);
        setIsFromCache(true);
        setCacheStatus('cached');
        setShowSuggestions(true);
        return;
      }

      if (import.meta.env.DEV) {
        console.log('🔍 ResponsiveNavbar: Fast search for:', query);
      }

      // Use the same search as the search results page (no fastMode)
      // This ensures navbar shows same results as main search
      const searchResult = await searchCoordinationRef.current.coordinatedSearch(query.trim(), {
        maxResults: 8,
        includeMetrics: false,
        fastMode: false, // Use full search with all filtering
        bypassCache: false,
        useAggressive: false // Conservative for dropdown to avoid unrelated results
      });
      
<<<<<<< HEAD
      // TEMPORARY DEBUG: Log what gameDataService returned
      console.error('🎯 CRITICAL - gameDataService returned:', searchResults);
      console.error('🎯 CRITICAL - First result from service:', {
        id: searchResults[0]?.id,
        igdb_id: searchResults[0]?.igdb_id,
        name: searchResults[0]?.name,
        type_of_id: typeof searchResults[0]?.id
      });
      
      // Apply content protection filtering to mobile search results
      const filteredResults = filterProtectedContent(searchResults);

      if (filteredResults && Array.isArray(filteredResults)) {
        const limitedResults = filteredResults.slice(0, 8);
        
        // TEMPORARY DEBUG: Log what we're setting in suggestions
        console.error('🔍 CRITICAL - SETTING SUGGESTIONS:', limitedResults);
        console.error('🆔 CRITICAL - First game IDs:', {
          id: limitedResults[0]?.id,
          igdb_id: limitedResults[0]?.igdb_id,
          name: limitedResults[0]?.name,
          type_of_id: typeof limitedResults[0]?.id
        });
        
=======
      // Results are already filtered by the coordination service
      // No need to apply filters again since coordinatedSearch already does it
      const filteredResults = searchResult.results;

      if (filteredResults && Array.isArray(filteredResults)) {
        // Enhanced: Apply additional relevance filtering for dropdown
        const relevantResults = filteredResults.filter(game => {
          const queryLower = query.toLowerCase().trim();
          const nameLower = game.name.toLowerCase();
          
          // Prioritize games that start with or contain the exact query
          if (nameLower.includes(queryLower)) {
            return true;
          }
          
          // Check for word matches in title
          const queryWords = queryLower.split(/\s+/);
          const nameWords = nameLower.split(/\s+/);
          const matchingWords = queryWords.filter(qWord => 
            nameWords.some(nWord => nWord.includes(qWord))
          );
          
          // Require at least 60% word match for dropdown results
          return matchingWords.length / queryWords.length >= 0.6;
        });

        const limitedResults = relevantResults.slice(0, 8);
>>>>>>> 064d0615
        setSuggestions(limitedResults);
        setIsFromCache(false);
        setCacheStatus('fresh');
        setShowSuggestions(true);

        // Cache the results
        const cacheData: CachedQuickSearch = {
          query,
          results: limitedResults,
          timestamp: Date.now()
        };
        browserCache.set(cacheKey, cacheData, 300); // 5 minutes

        if (import.meta.env.DEV) {
          console.log('🎯 ResponsiveNavbar: Got', limitedResults.length, 'enhanced results');
        }
      } else {
        setSuggestions([]);
        setShowSuggestions(false);
      }

    } catch (error: any) {
      console.error('🔴 Game quick search failed:', error);
      console.error('🔴 Error details:', {
        message: error?.message,
        status: error?.status,
        response: error?.response
      });
      
      // Show user-friendly error message
      if (error?.status === 500 || error?.message?.includes('500')) {
        console.error('🔴 IGDB API Error 500 - Server Error');
      }
      
      setSuggestions([]);
      setCacheStatus('error');
      setShowSuggestions(false);
    } finally {
      setIsLoadingSuggestions(false);
    }
  }, []);

  // User search functionality
  const performUserSearch = useCallback(async (query: string) => {
    if (!query.trim() || query.length < 2) {
      setUserSuggestions([]);
      setShowSuggestions(false);
      setCacheStatus('loading');
      return;
    }

    setIsLoadingSuggestions(true);
    setCacheStatus('loading');

    try {
      // Check cache first
      const cacheKey = `header_search:users:${query.toLowerCase()}`;
      const cached = browserCache.get(cacheKey) as CachedUserSearch;
      
      if (cached && Date.now() - cached.timestamp < 5 * 60 * 1000) { // 5 minutes
        setUserSuggestions(cached.results.slice(0, 8));
        setIsFromCache(true);
        setCacheStatus('cached');
        setShowSuggestions(true);
        
        if (import.meta.env.DEV) {
          console.log('🚀 User search cache hit:', query);
        }
        return;
      }

      // Fetch users from Supabase
      const { data: users, error } = await supabase
        .from('user')
        .select('id, name, bio, avatar_url')
        .ilike('name', `%${query}%`)
        .limit(8);

      if (error) {
        console.error('User search error:', error);
        setUserSuggestions([]);
        setCacheStatus('error');
        setShowSuggestions(false);
        return;
      }

      if (users && Array.isArray(users)) {
        setUserSuggestions(users);
        setIsFromCache(false);
        setCacheStatus('fresh');
        setShowSuggestions(true);

        // Cache the results
        const cacheData: CachedUserSearch = {
          query,
          results: users,
          timestamp: Date.now()
        };
        browserCache.set(cacheKey, cacheData, 300); // 5 minutes

        if (import.meta.env.DEV) {
          console.log('🌐 User search fresh fetch:', query, users.length, 'results');
        }
      } else {
        setUserSuggestions([]);
        setShowSuggestions(false);
      }

    } catch (error) {
      console.error('User quick search failed:', error);
      setUserSuggestions([]);
      setCacheStatus('error');
      setShowSuggestions(false);
    } finally {
      setIsLoadingSuggestions(false);
    }
  }, []);

  // Combined search function
  const performQuickSearch = useCallback(async (query: string, tab?: SearchTab) => {
    const searchTab = tab || activeTab;
    setHasSearched(true);
    
    if (searchTab === 'games') {
      await performGameSearch(query);
    } else {
      await performUserSearch(query);
    }
  }, [activeTab, performGameSearch, performUserSearch]);

  // Debounced search effect
  useEffect(() => {
    if (debounceRef.current) {
      clearTimeout(debounceRef.current);
    }

    debounceRef.current = setTimeout(() => {
      performQuickSearch(searchQuery);
    }, 300); // Faster response with enhanced search

    return () => {
      if (debounceRef.current) {
        clearTimeout(debounceRef.current);
      }
    };
  }, [searchQuery, performQuickSearch]);

  // Save search to recent searches
  const saveRecentSearch = useCallback((searchQuery: string, tab?: SearchTab) => {
    if (!searchQuery.trim()) return;
    
    const searchTab = tab || activeTab;
    
    if (searchTab === 'games') {
      const updated = [searchQuery, ...recentSearches.filter(s => s !== searchQuery)].slice(0, 5);
      setRecentSearches(updated);
      browserCache.set('headerRecentSearches', updated, 24 * 60 * 60); // 24 hours
    } else {
      const updated = [searchQuery, ...recentUserSearches.filter(s => s !== searchQuery)].slice(0, 5);
      setRecentUserSearches(updated);
      browserCache.set('headerRecentUserSearches', updated, 24 * 60 * 60); // 24 hours
    }
  }, [recentSearches, recentUserSearches, activeTab]);

  const handleSearch = (e?: React.FormEvent) => {
    e?.preventDefault();
    if (searchQuery.trim()) {
      saveRecentSearch(searchQuery);
      if (activeTab === 'games') {
        // Navigate to search results page (the page will handle its own search)
        navigate(`/search-results?q=${encodeURIComponent(searchQuery.trim())}`);
      } else {
        navigate(`/users?q=${encodeURIComponent(searchQuery.trim())}`);
      }
      setSearchQuery('');
      setIsMenuOpen(false);
      setIsSearchOpen(false);
      setShowSuggestions(false);
      setHasSearched(false);
    }
  };

  const handleSuggestionClick = (game: GameWithCalculatedFields) => {
<<<<<<< HEAD
    // TEMPORARY DEBUG: Log the game object being clicked
    console.error('🎮 CRITICAL - CLICKED GAME - Full object:', game);
    console.error('📍 CRITICAL - ID values:', {
      id: game.id,
      igdb_id: game.igdb_id,
      slug: game.slug,
      typeof_id: typeof game.id,
      typeof_igdb_id: typeof game.igdb_id
    });
    
    // Use slug if available, otherwise use igdb_id (not database id to avoid collision)
    const identifier = game.slug || game.igdb_id;
    console.error('🚀 CRITICAL - Will navigate to:', `/game/${identifier}`);
    
    setSearchQuery('');
    saveRecentSearch(game.name, 'games');
    navigate(`/game/${identifier}`);
=======
    setSearchQuery('');
    saveRecentSearch(game.name, 'games');
    navigate(getGameUrl(game));
>>>>>>> 064d0615
    setIsSearchOpen(false);
    setShowSuggestions(false);
    setHasSearched(false);
    setIsMenuOpen(false); // Close mobile menu when navigating
  };

  const handleUserClick = (user: UserSearchResult) => {
    saveRecentSearch(user.name, 'users');
    navigate(`/user/${user.id}`);
    setIsSearchOpen(false);
    setShowSuggestions(false);
    setSearchQuery('');
    setHasSearched(false);
    setIsMenuOpen(false); // Close mobile menu when navigating
  };

  const handleTabChange = (tab: SearchTab) => {
    setActiveTab(tab);
    // Re-perform search with new tab if there's a search term
    if (searchQuery.trim()) {
      performQuickSearch(searchQuery, tab);
    }
  };

  // Determine placeholder text
  const getPlaceholder = () => {
    if (!hasSearched || !isSearchOpen) {
      return "Search games or users...";
    }
    return activeTab === 'games' ? "Search games..." : "Search users...";
  };

  const clearRecentSearches = () => {
    if (activeTab === 'games') {
      setRecentSearches([]);
      browserCache.delete('headerRecentSearches');
    } else {
      setRecentUserSearches([]);
      browserCache.delete('headerRecentUserSearches');
    }
  };

  const formatReleaseYear = (dateString?: string) => {
    if (!dateString) return '';
    return new Date(dateString).getFullYear();
  };

  const getCacheStatusColor = () => {
    switch (cacheStatus) {
      case 'cached': return 'text-green-400';
      case 'fresh': return 'text-blue-400';
      case 'error': return 'text-red-400';
      default: return 'text-gray-400';
    }
  };

  const handleSignOut = async () => {
    await signOut();
    setIsUserMenuOpen(false);
    setIsMenuOpen(false);
    navigate('/');
  };

  const handleAuthClick = () => {
    openModal(); // SIMPLIFIED - NO LOCAL STATE NEEDED
    setIsMenuOpen(false);
  };
  // Close dropdown when clicking outside
  useEffect(() => {
    const handleClickOutside = (event: MouseEvent) => {
      // Handle user menu dropdown
      if (
        dropdownRef.current && 
        !dropdownRef.current.contains(event.target as Node) &&
        userButtonRef.current &&
        !userButtonRef.current.contains(event.target as Node)
      ) {
        setIsUserMenuOpen(false);
      }
      
      // Handle search dropdown
      if (searchRef.current && !searchRef.current.contains(event.target as Node)) {
        setIsSearchOpen(false);
        setShowSuggestions(false);
        setHasSearched(false);
      }
    };

    if (isUserMenuOpen || isSearchOpen) {
      document.addEventListener('mousedown', handleClickOutside);
      return () => {
        document.removeEventListener('mousedown', handleClickOutside);
      };
    }
  }, [isUserMenuOpen, isSearchOpen]);

  if (isMobile) {
    return (
      <>
        {/* Mobile Navbar */}
        <nav className="bg-gray-800 border-b border-gray-700 sticky top-0 z-50">
          <div className="px-4 py-3">
            <div className="flex items-center justify-between">
              {/* Logo */}
              <Link to="/" className="flex items-center">
                <span className="text-lg font-bold text-white">GameVault</span>
              </Link>

              {/* User Avatar or Menu Button */}
              <div className="flex items-center space-x-2">
                <button
                  onClick={() => setIsMenuOpen(!isMenuOpen)}
                  className="p-2 text-gray-400 hover:text-white transition-colors"
                >
                  {isMenuOpen ? <X className="h-6 w-6" /> : <Menu className="h-6 w-6" />}
                </button>
              </div>
            </div>
          </div>
        </nav>

        {/* Mobile Menu Overlay */}
        {isMenuOpen && (
          <div className="fixed inset-0 z-50 bg-black bg-opacity-50" onClick={() => setIsMenuOpen(false)}>
            <div className="bg-gray-800 w-full max-w-sm h-full shadow-xl" onClick={(e) => e.stopPropagation()}>
              <div className="p-4 border-b border-gray-700">
                <div className="flex items-center justify-between">
                  <Link 
                    to="/" 
                    className="flex items-center"
                    onClick={() => setIsMenuOpen(false)}
                  >
                    <span className="text-lg font-bold text-white hover:text-purple-400 transition-colors">GameVault</span>
                  </Link>
                  <button
                    onClick={() => setIsMenuOpen(false)}
                    className="p-2 text-gray-400 hover:text-white transition-colors"
                  >
                    <X className="h-6 w-6" />
                  </button>
                </div>
              </div>

              <div className="p-4 space-y-4">
                {/* User Info Section */}
                {isAuthenticated ? (
                  <div className="border-b border-gray-700 pb-4">
                    <Link
                      to={dbUserId ? `/user/${dbUserId}` : "#"}
                      className="flex items-center space-x-3 mb-3 hover:bg-gray-700 rounded-lg p-2 transition-colors"
                      onClick={(e) => {
                        if (!dbUserId) {
                          e.preventDefault();
                          if (!dbUserIdLoading) {
                            console.error('Database user ID not available');
                          }
                        } else {
                          setIsMenuOpen(false);
                        }
                      }}
                    >
                      {user?.avatar ? (
                        <img
                          src={user.avatar}
                          alt={user.name}
                          className="h-10 w-10 rounded-full"
                        />
                      ) : (
                        <div className="h-10 w-10 bg-purple-600 rounded-full flex items-center justify-center">
                          <User className="h-6 w-6 text-white" />
                        </div>
                      )}
                      <div className="flex items-center">
                        <p className="text-white font-medium">{user?.name}</p>
                        {dbUserIdLoading && (
                          <Loader2 className="h-3 w-3 animate-spin ml-2 text-gray-400" />
                        )}
                      </div>
                    </Link>
                    <Link
                      to="/review"
                      className="flex items-center space-x-2 px-3 py-2 rounded-md text-base font-medium text-gray-300 hover:bg-gray-700 hover:text-white transition-colors w-full"
                      onClick={() => setIsMenuOpen(false)}
                    >
                      <ScrollText className="h-5 w-5" />
                      <span>Write Review</span>
                    </Link>
                  </div>
                ) : (
                  <div className="border-b border-gray-700 pb-4">
                    <button
                      onClick={handleAuthClick}
                      className="w-full bg-purple-600 text-white px-4 py-3 rounded-lg hover:bg-purple-700 transition-colors font-medium"
                    >
                      Sign In / Sign Up
                    </button>
                  </div>
                )}

                {/* Enhanced Search */}
                <div ref={searchRef} className="relative">
                  <form onSubmit={handleSearch}>
                    <div className="relative">
                      <Search className="absolute left-3 top-1/2 transform -translate-y-1/2 h-4 w-4 text-gray-400" />
                      <input
                        ref={inputRef}
                        type="text"
                        value={searchQuery}
                        onChange={(e) => {
                          setSearchQuery(e.target.value);
                          setIsSearchOpen(true);
                        }}
                        onFocus={() => {
                          setIsSearchOpen(true);
                          if (searchQuery.length >= 2) {
                            setShowSuggestions(true);
                          }
                        }}
                        placeholder={getPlaceholder()}
                        className="w-full pl-10 pr-4 py-3 bg-gray-700 border border-gray-600 rounded-lg text-white placeholder-gray-400 focus:outline-none focus:border-purple-500"
                      />
                    </div>
                  </form>

                  {/* Mobile Search Dropdown */}
                  {isSearchOpen && (
                    <div className="absolute top-full left-0 right-0 mt-2 bg-gray-800 border border-gray-700 rounded-lg shadow-2xl z-50 max-h-80 overflow-hidden">
                      {/* Mobile Tabs */}
                      <div className="flex border-b border-gray-700 bg-gray-900/50">
                        <button
                          onClick={() => handleTabChange('games')}
                          className={`flex-1 flex items-center justify-center gap-2 px-4 py-3 text-sm font-medium transition-colors ${
                            activeTab === 'games'
                              ? 'text-purple-400 bg-gray-800 border-b-2 border-purple-400'
                              : 'text-gray-400 hover:text-gray-300 hover:bg-gray-800/50'
                          }`}
                        >
                          <Gamepad2 className="h-4 w-4" />
                          Games
                        </button>
                        <button
                          onClick={() => handleTabChange('users')}
                          className={`flex-1 flex items-center justify-center gap-2 px-4 py-3 text-sm font-medium transition-colors ${
                            activeTab === 'users'
                              ? 'text-purple-400 bg-gray-800 border-b-2 border-purple-400'
                              : 'text-gray-400 hover:text-gray-300 hover:bg-gray-800/50'
                          }`}
                        >
                          <UserIcon className="h-4 w-4" />
                          Users
                        </button>
                      </div>

                      <div className="max-h-64 overflow-y-auto">
                        {/* Game Results */}
                        {activeTab === 'games' && showSuggestions && suggestions.length > 0 && (
                          <div className="space-y-1 p-2">
                            {suggestions.map((game) => (
                              <button
                                key={game.id}
                                onClick={() => handleSuggestionClick(game)}
                                className="flex items-center w-full text-left p-2 hover:bg-gray-700 rounded transition-colors"
                              >
                                <div className="w-8 h-10 bg-gray-700 rounded mr-3 flex-shrink-0 overflow-hidden">
                                  {game.cover_url ? (
                                    <img
                                      src={game.cover_url}
                                      alt={game.name}
                                      className="w-full h-full object-cover"
                                      loading="lazy"
                                    />
                                  ) : (
                                    <div className="w-full h-full bg-gradient-to-br from-purple-600 to-purple-800 flex items-center justify-center">
                                      <Gamepad2 className="h-4 w-4 text-white" />
                                    </div>
                                  )}
                                </div>
                                <div className="min-w-0 flex-1">
                                  <div className="text-white font-medium truncate">
                                    {game.name}
                                  </div>
                                  <div className="flex items-center gap-2 text-xs text-gray-400">
                                    {game.release_date && (
                                      <span>{formatReleaseYear(game.release_date)}</span>
                                    )}
                                    {game.platforms && game.platforms.length > 0 && (
                                      <>
                                        {game.release_date && <span>•</span>}
                                        <span className="truncate">
                                          {(() => {
                                            const mappedPlatforms = mapPlatformNames(game.platforms);
                                            return mappedPlatforms.slice(0, 5).join(', ') + (mappedPlatforms.length > 5 ? '...' : '');
                                          })()}
                                        </span>
                                      </>
                                    )}
                                  </div>
                                </div>
                              </button>
                            ))}
                          </div>
                        )}

                        {/* User Results */}
                        {activeTab === 'users' && showSuggestions && userSuggestions.length > 0 && (
                          <div className="space-y-1 p-2">
                            {userSuggestions.map((user) => (
                              <button
                                key={user.id}
                                onClick={() => handleUserClick(user)}
                                className="flex items-center w-full text-left p-2 hover:bg-gray-700 rounded transition-colors"
                              >
                                <div className="w-10 h-10 bg-gray-700 rounded-full mr-3 flex-shrink-0 overflow-hidden">
                                  {user.avatar_url ? (
                                    <img
                                      src={user.avatar_url}
                                      alt={user.name}
                                      className="w-full h-full object-cover"
                                      loading="lazy"
                                    />
                                  ) : (
                                    <div className="w-full h-full bg-gradient-to-br from-purple-600 to-purple-800 flex items-center justify-center">
                                      <UserIcon className="h-5 w-5 text-white" />
                                    </div>
                                  )}
                                </div>
                                <div className="min-w-0 flex-1">
                                  <div className="text-white font-medium truncate">
                                    {user.name}
                                  </div>
                                  {user.bio && (
                                    <div className="text-xs text-gray-400 truncate">
                                      {user.bio}
                                    </div>
                                  )}
                                </div>
                              </button>
                            ))}
                          </div>
                        )}

                        {/* Loading State */}
                        {isLoadingSuggestions && searchQuery.length >= 2 && (
                          <div className="p-4 text-center">
                            <Loader2 className="h-5 w-5 text-purple-500 animate-spin mx-auto mb-2" />
                            <div className="text-sm text-gray-400">
                              {activeTab === 'games' ? 'Enhanced search...' : 'Searching users...'}
                            </div>
                          </div>
                        )}

                        {/* Quick Action */}
                        {searchQuery.trim() && (
                          <div className="border-t border-gray-700 p-2">
                            <button
                              onClick={handleSearch}
                              className="w-full flex items-center justify-center gap-2 p-2 text-sm text-purple-400 hover:text-purple-300 hover:bg-gray-700 rounded transition-colors"
                            >
                              <Search className="h-4 w-4" />
                              Search all {activeTab} for "{searchQuery}"
                            </button>
                          </div>
                        )}
                      </div>
                    </div>
                  )}
                </div>

                {/* Navigation Links */}
                <div className="space-y-2">
                  <Link
                    to="/search"
                    className="flex items-center space-x-2 px-3 py-2 rounded-md text-base font-medium text-gray-300 hover:bg-gray-700 hover:text-white transition-colors"
                    onClick={() => setIsMenuOpen(false)}
                  >
                    <Gamepad2 className="h-5 w-5" />
                    <span>Games</span>
                  </Link>
                  <Link
                    to="/users"
                    className="flex items-center space-x-2 px-3 py-2 rounded-md text-base font-medium text-gray-300 hover:bg-gray-700 hover:text-white transition-colors"
                    onClick={() => setIsMenuOpen(false)}
                  >
                    <Users className="h-5 w-5" />
                    <span>Users</span>
                  </Link>

                  {/* Removed authenticated user links - moved to user info section */}

                  {/* Development Links */}
                  {import.meta.env.DEV && (
                    <>
                      <div className="border-t border-gray-700 pt-2 mt-2">
                        <p className="text-xs text-gray-500 uppercase tracking-wide px-3 py-1">Development</p>
                      </div>
                      <Link
                        to="/game/dummy-game"
                        className="flex items-center space-x-2 px-3 py-2 rounded-md text-base font-medium text-gray-300 hover:bg-gray-700 hover:text-white transition-colors"
                        onClick={() => setIsMenuOpen(false)}
                      >
                        <Gamepad2 className="h-5 w-5 text-green-400" />
                        <span>Dummy Game</span>
                      </Link>
                      <Link
                        to="/user/1"
                        className="flex items-center space-x-2 px-3 py-2 rounded-md text-base font-medium text-gray-300 hover:bg-gray-700 hover:text-white transition-colors"
                        onClick={() => setIsMenuOpen(false)}
                      >
                        <User className="h-5 w-5 text-blue-400" />
                        <span>Dummy User</span>
                      </Link>
                    </>
                  )}

                  {/* Sign Out Button */}
                  {isAuthenticated && (
                    <div className="border-t border-gray-700 pt-2 mt-2">
                      <button
                        onClick={handleSignOut}
                        className="flex items-center space-x-2 w-full px-3 py-2 rounded-md text-base font-medium text-red-400 hover:bg-gray-700 hover:text-red-300 transition-colors"
                      >
                        <LogOut className="h-5 w-5" />
                        <span>Sign Out</span>
                      </button>
                    </div>
                  )}
                </div>
              </div>
            </div>
          </div>
        )}

      </>
    );
  }

  // Desktop Navbar
  return (
    <nav className="bg-gray-800 border-b border-gray-700 sticky top-0 z-50">
      <div className="max-w-7xl mx-auto px-4 sm:px-6 lg:px-8">
        <div className="flex items-center justify-between h-16">
          <div className="flex items-center">
            <div className="flex items-center space-x-4">
              <Link to="/" className="flex items-center">
                <span className="text-xl font-bold text-white">GameVault</span>
              </Link>
              
              {/* Development Quick Links */}
              {import.meta.env.DEV && (
                <>
                  <Link
                    to="/game/dummy-game"
                    className="p-2 bg-green-600 rounded-lg hover:bg-green-700 transition-colors"
                    title="Dummy Test Game"
                  >
                    <Gamepad2 className="h-5 w-5 text-white" />
                  </Link>
                  <Link
                    to="/user/1"
                    className="p-2 bg-blue-600 rounded-lg hover:bg-blue-700 transition-colors"
                    title="Dummy Test User"
                  >
                    <User className="h-5 w-5 text-white" />
                  </Link>
                  {isAuthenticated && (
                    <>
                      <Link
                        to="/review"
                        className="p-2 bg-purple-600 rounded-lg hover:bg-purple-700 transition-colors"
                        title="Write Review"
                      >
                        <ScrollText className="h-5 w-5 text-white" />
                      </Link>
                    </>
                  )}
                </>
              )}
            </div>
          </div>

          {/* Enhanced Search Bar */}
          <div className="hidden md:block flex-1 max-w-lg mx-8">
            <div ref={searchRef} className="relative">
              <form onSubmit={handleSearch}>
                <div className="relative">
                  <div className={`flex items-center transition-all duration-300 ${isSearchOpen ? 'ring-2 ring-purple-500/50' : ''}`}>
                    <Search className={`absolute left-3 top-1/2 transform -translate-y-1/2 h-4 w-4 transition-colors duration-200 ${isSearchOpen ? 'text-purple-400' : 'text-gray-400'}`} />
                    <input
                      ref={inputRef}
                      type="text"
                      value={searchQuery}
                      onChange={(e) => {
                        setSearchQuery(e.target.value);
                        setIsSearchOpen(true);
                      }}
                      onFocus={() => {
                        setIsSearchOpen(true);
                        if (searchQuery.length >= 2) {
                          setShowSuggestions(true);
                        }
                      }}
                      placeholder={getPlaceholder()}
                      className="w-full pl-10 pr-4 py-2 bg-gray-700 border border-gray-600 rounded-lg text-white placeholder-gray-400 focus:outline-none focus:border-purple-500 focus:ring-1 focus:ring-purple-500 transition-all duration-200"
                    />
                  </div>
                </div>
              </form>

              {/* Desktop Search Dropdown */}
              {isSearchOpen && (
                <div className="absolute top-full left-0 right-0 mt-2 bg-gray-800 border border-gray-700 rounded-lg shadow-2xl z-50 overflow-hidden">
                  {/* Desktop Tabs */}
                  <div className="flex border-b border-gray-700 bg-gray-900/50">
                    <button
                      onClick={() => handleTabChange('games')}
                      className={`flex-1 flex items-center justify-center gap-2 px-4 py-3 text-sm font-medium transition-colors ${
                        activeTab === 'games'
                          ? 'text-purple-400 bg-gray-800 border-b-2 border-purple-400'
                          : 'text-gray-400 hover:text-gray-300 hover:bg-gray-800/50'
                      }`}
                    >
                      <Gamepad2 className="h-4 w-4" />
                      Games
                    </button>
                    <button
                      onClick={() => handleTabChange('users')}
                      className={`flex-1 flex items-center justify-center gap-2 px-4 py-3 text-sm font-medium transition-colors ${
                        activeTab === 'users'
                          ? 'text-purple-400 bg-gray-800 border-b-2 border-purple-400'
                          : 'text-gray-400 hover:text-gray-300 hover:bg-gray-800/50'
                      }`}
                    >
                      <UserIcon className="h-4 w-4" />
                      Users
                    </button>
                  </div>

                  <div className="max-h-80 overflow-y-auto">
                    {/* Game Results */}
                    {activeTab === 'games' && showSuggestions && suggestions.length > 0 && (
                      <div className="space-y-1 p-2">
                        {suggestions.map((game) => (
                          <button
                            key={game.id}
                            onClick={() => handleSuggestionClick(game)}
                            className="flex items-center w-full text-left p-2 hover:bg-gray-700 rounded group transition-colors"
                          >
                            <div className="w-8 h-10 bg-gray-700 rounded mr-3 flex-shrink-0 overflow-hidden">
                              {game.cover_url ? (
                                <img
                                  src={game.cover_url}
                                  alt={game.name}
                                  className="w-full h-full object-cover"
                                  loading="lazy"
                                />
                              ) : (
                                <div className="w-full h-full bg-gradient-to-br from-purple-600 to-purple-800 flex items-center justify-center">
                                  <Gamepad2 className="h-4 w-4 text-white" />
                                </div>
                              )}
                            </div>
                            <div className="min-w-0 flex-1">
                              <div className="text-white font-medium truncate group-hover:text-purple-300 transition-colors">
                                {game.name}
                              </div>
                              <div className="flex items-center gap-2 text-xs text-gray-400">
                                {game.release_date && (
                                  <span>{formatReleaseYear(game.release_date)}</span>
                                )}
                                {game.platforms && game.platforms.length > 0 && (
                                  <>
                                    {game.release_date && <span>•</span>}
                                    <span className="truncate">
                                      {(() => {
                                        const mappedPlatforms = mapPlatformNames(game.platforms);
                                        return mappedPlatforms.slice(0, 5).join(', ') + (mappedPlatforms.length > 5 ? '...' : '');
                                      })()}
                                    </span>
                                  </>
                                )}
                              </div>
                            </div>
                          </button>
                        ))}
                      </div>
                    )}

                    {/* User Results */}
                    {activeTab === 'users' && showSuggestions && userSuggestions.length > 0 && (
                      <div className="space-y-1 p-2">
                        {userSuggestions.map((user) => (
                          <button
                            key={user.id}
                            onClick={() => handleUserClick(user)}
                            className="flex items-center w-full text-left p-2 hover:bg-gray-700 rounded group transition-colors"
                          >
                            <div className="w-10 h-10 bg-gray-700 rounded-full mr-3 flex-shrink-0 overflow-hidden">
                              {user.avatar_url ? (
                                <img
                                  src={user.avatar_url}
                                  alt={user.name}
                                  className="w-full h-full object-cover"
                                  loading="lazy"
                                />
                              ) : (
                                <div className="w-full h-full bg-gradient-to-br from-purple-600 to-purple-800 flex items-center justify-center">
                                  <UserIcon className="h-5 w-5 text-white" />
                                </div>
                              )}
                            </div>
                            <div className="min-w-0 flex-1">
                              <div className="text-white font-medium truncate group-hover:text-purple-300 transition-colors">
                                {user.name}
                              </div>
                              {user.bio && (
                                <div className="text-xs text-gray-400 truncate">
                                  {user.bio}
                                </div>
                              )}
                            </div>
                          </button>
                        ))}
                      </div>
                    )}

                    {/* Loading State */}
                    {isLoadingSuggestions && searchQuery.length >= 2 && (
                      <div className="p-4 text-center">
                        <Loader2 className="h-5 w-5 text-purple-500 animate-spin mx-auto mb-2" />
                        <div className="text-sm text-gray-400">
                          {activeTab === 'games' ? 'Enhanced search...' : 'Searching users...'}
                        </div>
                      </div>
                    )}

                    {/* No Results */}
                    {showSuggestions && searchQuery.length >= 2 && !isLoadingSuggestions && cacheStatus !== 'error' && (
                      <>
                        {activeTab === 'games' && suggestions.length === 0 && (
                          <div className="p-4 text-center">
                            <div className="text-gray-400 mb-2">No games found</div>
                            <button
                              onClick={handleSearch}
                              className="text-sm text-purple-400 hover:text-purple-300"
                            >
                              Search "{searchQuery}" anyway
                            </button>
                          </div>
                        )}
                        {activeTab === 'users' && userSuggestions.length === 0 && (
                          <div className="p-4 text-center">
                            <div className="text-gray-400 mb-2">No users found</div>
                            <button
                              onClick={handleSearch}
                              className="text-sm text-purple-400 hover:text-purple-300"
                            >
                              Search "{searchQuery}" anyway
                            </button>
                          </div>
                        )}
                      </>
                    )}

                    {/* Recent Searches */}
                    {searchQuery.trim() === '' && (
                      <>
                        {activeTab === 'games' && recentSearches.length > 0 && (
                          <div>
                            <div className="px-3 py-2 flex items-center justify-between border-t border-gray-700">
                              <span className="text-xs font-semibold text-gray-400 uppercase tracking-wider">
                                Recent Game Searches
                              </span>
                              <button
                                onClick={clearRecentSearches}
                                className="text-xs text-red-400 hover:text-red-300"
                              >
                                Clear
                              </button>
                            </div>
                            <div className="space-y-1 p-2">
                              {recentSearches.map((searchTerm, index) => (
                                <button
                                  key={index}
                                  onClick={() => setSearchQuery(searchTerm)}
                                  className="flex items-center w-full text-left p-2 hover:bg-gray-700 rounded transition-colors"
                                >
                                  <Clock className="h-4 w-4 text-gray-400 mr-3 flex-shrink-0" />
                                  <span className="text-white truncate">{searchTerm}</span>
                                </button>
                              ))}
                            </div>
                          </div>
                        )}
                        {activeTab === 'users' && recentUserSearches.length > 0 && (
                          <div>
                            <div className="px-3 py-2 flex items-center justify-between border-t border-gray-700">
                              <span className="text-xs font-semibold text-gray-400 uppercase tracking-wider">
                                Recent User Searches
                              </span>
                              <button
                                onClick={clearRecentSearches}
                                className="text-xs text-red-400 hover:text-red-300"
                              >
                                Clear
                              </button>
                            </div>
                            <div className="space-y-1 p-2">
                              {recentUserSearches.map((searchTerm, index) => (
                                <button
                                  key={index}
                                  onClick={() => setSearchQuery(searchTerm)}
                                  className="flex items-center w-full text-left p-2 hover:bg-gray-700 rounded transition-colors"
                                >
                                  <Clock className="h-4 w-4 text-gray-400 mr-3 flex-shrink-0" />
                                  <span className="text-white truncate">{searchTerm}</span>
                                </button>
                              ))}
                            </div>
                          </div>
                        )}
                      </>
                    )}
                  </div>

                  {/* Quick Actions Footer */}
                  {searchQuery.trim() && (
                    <div className="border-t border-gray-700 p-2">
                      <button
                        onClick={handleSearch}
                        className="w-full flex items-center justify-center gap-2 p-2 text-sm text-purple-400 hover:text-purple-300 hover:bg-gray-700 rounded transition-colors"
                      >
                        <Search className="h-4 w-4" />
                        Search all {activeTab} for "{searchQuery}"
                      </button>
                    </div>
                  )}
                </div>
              )}
            </div>
          </div>

          {/* Desktop User Menu */}
          <div className="hidden md:block">
            <div className="ml-4 flex items-center gap-2 md:ml-6">
              {/* User Menu */}
              {isAuthenticated ? (
               <div className="relative">
                  <button
                    ref={userButtonRef}
                    onClick={() => setIsUserMenuOpen(!isUserMenuOpen)}
                    className="flex items-center space-x-2 p-2 text-gray-400 hover:text-white transition-colors"
                  >
                    {user?.avatar ? (
                      <img
                        src={user.avatar}
                        alt={user.name}
                        className="h-8 w-8 rounded-full"
                      />
                    ) : (
                      <div className="h-8 w-8 bg-purple-600 rounded-full flex items-center justify-center">
                        <User className="h-5 w-5 text-white" />
                      </div>
                    )}
                    <span className="text-white font-medium">{user?.name}</span>
                  </button>

                  {/* Dropdown Menu */}
                  {isUserMenuOpen && (
                    <div 
                      ref={dropdownRef}
                      className="absolute right-0 mt-2 w-48 bg-gray-800 rounded-lg shadow-lg border border-gray-700 z-50">
                      <div className="py-1">
                        <Link
                          to={dbUserId ? `/user/${dbUserId}` : "#"}
                          className="flex items-center space-x-2 px-4 py-2 text-gray-300 hover:bg-gray-700 hover:text-white"
                          onClick={(e) => {
                            if (!dbUserId) {
                              e.preventDefault();
                            } else {
                              setIsUserMenuOpen(false);
                            }
                          }}
                        >
                          <User className="h-4 w-4" />
                          <span>Profile</span>
                        </Link>
                        <Link
                          to="/review"
                          className="flex items-center space-x-2 px-4 py-2 text-gray-300 hover:bg-gray-700 hover:text-white"
                          onClick={() => setIsUserMenuOpen(false)}
                        >
                          <ScrollText className="h-4 w-4" />
                          <span>Write Review</span>
                        </Link>
                        <div className="border-t border-gray-700 my-1"></div>
                        <button
                          onClick={handleSignOut}
                          className="flex items-center space-x-2 w-full px-4 py-2 text-red-400 hover:bg-gray-700 hover:text-red-300"
                        >
                          <LogOut className="h-4 w-4" />
                          <span>Sign Out</span>
                        </button>
                      </div>
                    </div>
                  )}
                </div>
              ) : (
                <button
                  onClick={handleAuthClick}
                  className="bg-purple-600 hover:bg-purple-700 text-white px-4 py-2 rounded-lg transition-colors font-medium"
                  disabled={loading}
                >
                  {loading ? 'Loading...' : 'Sign In'}
                </button>
              )}
            </div>
          </div>

          {/* Mobile menu button */}
          <div className="md:hidden">
            <button
              onClick={() => setIsMenuOpen(!isMenuOpen)}
              className="p-2 text-gray-400 hover:text-white transition-colors"
            >
              {isMenuOpen ? <X className="h-6 w-6" /> : <Menu className="h-6 w-6" />}
            </button>
          </div>
        </div>
      </div>

      {/* Mobile Navigation */}
      {isMenuOpen && (
        <div className="md:hidden">
          <div className="px-2 pt-2 pb-3 space-y-1 sm:px-3 bg-gray-800 border-t border-gray-700">
            {/* Mobile Search */}
            <form onSubmit={handleSearch} className="relative mb-4">
              <Search className="absolute left-3 top-1/2 transform -translate-y-1/2 h-4 w-4 text-gray-400" />
              <input
                type="text"
                value={searchQuery}
                onChange={(e) => setSearchQuery(e.target.value)}
                placeholder="Search games or users..."
                className="w-full pl-10 pr-4 py-2 bg-gray-700 border border-gray-600 rounded-lg text-white placeholder-gray-400 focus:outline-none focus:border-purple-500 focus:ring-1 focus:ring-purple-500"
              />
            </form>
            
            <Link
              to="/search"
              className="block px-3 py-2 rounded-md text-base font-medium text-gray-300 hover:bg-gray-700 hover:text-white transition-colors"
              onClick={() => setIsMenuOpen(false)}
            >
              Games
            </Link>
            <Link
              to="/users"
              className="block px-3 py-2 rounded-md text-base font-medium text-gray-300 hover:bg-gray-700 hover:text-white transition-colors"
              onClick={() => setIsMenuOpen(false)}
            >
              Users
            </Link>
            
            {isAuthenticated ? (
              <>
                <Link
                  to={dbUserId ? `/user/${dbUserId}` : "#"}
                  className="block px-3 py-2 rounded-md text-base font-medium text-gray-300 hover:bg-gray-700 hover:text-white transition-colors border-t border-gray-700 mt-2 pt-2"
                  onClick={(e) => {
                    if (!dbUserId) {
                      e.preventDefault();
                    } else {
                      setIsMenuOpen(false);
                    }
                  }}
                >
                  Profile
                </Link>
                <Link
                  to="/review"
                  className="block px-3 py-2 rounded-md text-base font-medium text-gray-300 hover:bg-gray-700 hover:text-white transition-colors"
                  onClick={() => setIsMenuOpen(false)}
                >
                  Write Review
                </Link>
                <button
                  onClick={handleSignOut}
                  className="block w-full text-left px-3 py-2 rounded-md text-base font-medium text-red-400 hover:bg-gray-700 hover:text-red-300 transition-colors"
                >
                  Sign Out
                </button>
              </>
            ) : (
              <button
                onClick={handleAuthClick}
                className="block w-full text-left px-3 py-2 rounded-md text-base font-medium bg-purple-600 text-white hover:bg-purple-700 transition-colors"
              >
                Sign In / Sign Up
              </button>
            )}
          </div>
        </div>
      )}
    </nav>
  );
};<|MERGE_RESOLUTION|>--- conflicted
+++ resolved
@@ -8,14 +8,10 @@
 import type { GameWithCalculatedFields } from '../types/database';
 import { browserCache } from '../services/browserCacheService';
 import { supabase } from '../services/supabase';
-<<<<<<< HEAD
-import { filterProtectedContent } from '../utils/contentProtectionFilter';
-import { mapPlatformNames } from '../utils/platformMapping';
-=======
 // Filtering is now handled by AdvancedSearchCoordination service
 import { AdvancedSearchCoordination } from '../services/advancedSearchCoordination';
 import { getGameUrl } from '../utils/gameUrls';
->>>>>>> 064d0615
+import { mapPlatformNames } from '../utils/platformMapping';
 
 // Using GameWithCalculatedFields from database types
 
@@ -134,33 +130,6 @@
         bypassCache: false,
         useAggressive: false // Conservative for dropdown to avoid unrelated results
       });
-      
-<<<<<<< HEAD
-      // TEMPORARY DEBUG: Log what gameDataService returned
-      console.error('🎯 CRITICAL - gameDataService returned:', searchResults);
-      console.error('🎯 CRITICAL - First result from service:', {
-        id: searchResults[0]?.id,
-        igdb_id: searchResults[0]?.igdb_id,
-        name: searchResults[0]?.name,
-        type_of_id: typeof searchResults[0]?.id
-      });
-      
-      // Apply content protection filtering to mobile search results
-      const filteredResults = filterProtectedContent(searchResults);
-
-      if (filteredResults && Array.isArray(filteredResults)) {
-        const limitedResults = filteredResults.slice(0, 8);
-        
-        // TEMPORARY DEBUG: Log what we're setting in suggestions
-        console.error('🔍 CRITICAL - SETTING SUGGESTIONS:', limitedResults);
-        console.error('🆔 CRITICAL - First game IDs:', {
-          id: limitedResults[0]?.id,
-          igdb_id: limitedResults[0]?.igdb_id,
-          name: limitedResults[0]?.name,
-          type_of_id: typeof limitedResults[0]?.id
-        });
-        
-=======
       // Results are already filtered by the coordination service
       // No need to apply filters again since coordinatedSearch already does it
       const filteredResults = searchResult.results;
@@ -188,7 +157,6 @@
         });
 
         const limitedResults = relevantResults.slice(0, 8);
->>>>>>> 064d0615
         setSuggestions(limitedResults);
         setIsFromCache(false);
         setCacheStatus('fresh');
@@ -372,29 +340,9 @@
   };
 
   const handleSuggestionClick = (game: GameWithCalculatedFields) => {
-<<<<<<< HEAD
-    // TEMPORARY DEBUG: Log the game object being clicked
-    console.error('🎮 CRITICAL - CLICKED GAME - Full object:', game);
-    console.error('📍 CRITICAL - ID values:', {
-      id: game.id,
-      igdb_id: game.igdb_id,
-      slug: game.slug,
-      typeof_id: typeof game.id,
-      typeof_igdb_id: typeof game.igdb_id
-    });
-    
-    // Use slug if available, otherwise use igdb_id (not database id to avoid collision)
-    const identifier = game.slug || game.igdb_id;
-    console.error('🚀 CRITICAL - Will navigate to:', `/game/${identifier}`);
-    
-    setSearchQuery('');
-    saveRecentSearch(game.name, 'games');
-    navigate(`/game/${identifier}`);
-=======
     setSearchQuery('');
     saveRecentSearch(game.name, 'games');
     navigate(getGameUrl(game));
->>>>>>> 064d0615
     setIsSearchOpen(false);
     setShowSuggestions(false);
     setHasSearched(false);
