import React, { useState, useEffect, useRef } from 'react';
import { useForm } from 'react-hook-form';
import { zodResolver } from '@hookform/resolvers/zod';
import * as z from 'zod';
import { 
  User, 
  Mail, 
  MapPin, 
  Link as LinkIcon, 
  Save, 
  Loader2, 
  AlertCircle,
  Gamepad2,
  Check,
  Image,
  Key,
  Eye,
  EyeOff,
  Bell,
  Shield,
  Trash2
} from 'lucide-react';
import { ProfileUpdateData, checkUsernameAvailability } from '../../services/profileService';
import { AccountDeletionSection } from './AccountDeletionSection';

// Create schemas as functions to avoid initialization issues
const getProfileSchema = () => z.object({
  username: z.string().min(3, 'Username must be at least 3 characters').or(z.literal('')),
  displayName: z.string().optional().or(z.literal('')),
  bio: z.string().max(160, 'Bio must be 160 characters or less').optional().or(z.literal('')),
  location: z.string().max(50, 'Location must be 50 characters or less').optional().or(z.literal('')),
  website: z.string()
    .optional()
    .transform((val) => {
      // Handle empty or whitespace-only strings
      if (!val || val.trim() === '') {
        return '';
      }
      
      // Trim whitespace
      const trimmed = val.trim();
      
      // If it already has protocol, return as is
      if (trimmed.startsWith('http://') || trimmed.startsWith('https://')) {
        return trimmed;
      }
      
      // Auto-prepend https:// for URLs without protocol
      return `https://${trimmed}`;
    })
    .refine((val) => {
      // Allow empty strings
      if (!val || val === '') {
        return true;
      }
      
      // Validate URL format
      try {
        new URL(val);
        return true;
      } catch {
        return false;
      }
    }, {
      message: 'Please enter a valid URL (e.g., example.com or https://example.com)'
    }),
  platform: z.string().optional().or(z.literal(''))
});

// Dynamic validation schema based on changed fields - only validates fields that have been modified
const getDynamicProfileSchema = (changedFields: Set<string>) => {
  const schema: any = {};
  
  // Always include all fields in schema, but only apply validation to changed fields
  
  if (changedFields.has('username')) {
    schema.username = z.string().min(3, 'Username must be at least 3 characters');
  } else {
    schema.username = z.string().optional().or(z.literal(''));
  }
  
  if (changedFields.has('displayName')) {
    schema.displayName = z.string().optional().or(z.literal(''));
  } else {
    schema.displayName = z.string().optional().or(z.literal(''));
  }
  
  if (changedFields.has('bio')) {
    schema.bio = z.string().max(160, 'Bio must be 160 characters or less').optional().or(z.literal(''));
  } else {
    schema.bio = z.string().optional().or(z.literal(''));
  }
  
  if (changedFields.has('location')) {
    schema.location = z.string().max(50, 'Location must be 50 characters or less').optional().or(z.literal(''));
  } else {
    schema.location = z.string().optional().or(z.literal(''));
  }
  
  if (changedFields.has('website')) {
    // Apply full website validation with transformation only if website field is being changed
    schema.website = z.string()
      .optional()
      .transform((val) => {
        // Handle empty or whitespace-only strings
        if (!val || val.trim() === '') {
          return '';
        }
        
        // Trim whitespace
        const trimmed = val.trim();
        
        // If it already has protocol, return as is
        if (trimmed.startsWith('http://') || trimmed.startsWith('https://')) {
          return trimmed;
        }
        
        // Auto-prepend https:// for URLs without protocol
        return `https://${trimmed}`;
      })
      .refine((val) => {
        // Allow empty strings
        if (!val || val === '') {
          return true;
        }
        
        // Validate URL format
        try {
          new URL(val);
          return true;
        } catch {
          return false;
        }
      }, {
        message: 'Please enter a valid URL (e.g., example.com or https://example.com)'
      });
  } else {
    // If website field is not changed, accept any value without validation
    schema.website = z.string().optional().or(z.literal(''));
  }
  
  if (changedFields.has('platform')) {
    schema.platform = z.string().optional().or(z.literal(''));
  } else {
    schema.platform = z.string().optional().or(z.literal(''));
  }
  
  return z.object(schema);
};

const getPasswordSchema = () => z.object({
  currentPassword: z.string().min(1, 'Current password is required'),
  newPassword: z.string()
    .min(8, 'Password must be at least 8 characters')
    .regex(/[A-Z]/, 'Password must contain at least one uppercase letter')
    .regex(/[a-z]/, 'Password must contain at least one lowercase letter')
    .regex(/[0-9]/, 'Password must contain at least one number')
    .regex(/[^A-Za-z0-9]/, 'Password must contain at least one special character'),
  confirmPassword: z.string().min(1, 'Please confirm your password')
}).refine(data => data.newPassword === data.confirmPassword, {
  message: "Passwords don't match",
  path: ["confirmPassword"]
});

const getEmailSchema = () => z.object({
  newEmail: z.string().email('Please enter a valid email address'),
  confirmEmail: z.string().min(1, 'Please confirm your email')
}).refine(data => data.newEmail === data.confirmEmail, {
  message: "Email addresses don't match",
  path: ["confirmEmail"]
});

type ProfileFormValues = z.infer<ReturnType<typeof getProfileSchema>>;

// Move platform options outside component to prevent re-creation on every render
const PLATFORM_OPTIONS = ['Nintendo', 'PlayStation', 'Xbox', 'PC', 'Retro'];

interface UserSettingsPanelProps {
  userId?: string;  // Add this for compatibility
  initialData?: {   // Make this optional
    username: string;
    displayName?: string;
    email: string;
    bio?: string;
    location?: string;
    website?: string;
    platform?: string; 
    avatar?: string;
    notifications?: {
      email: boolean;
      push: boolean;
      reviews: boolean;
      mentions: boolean;
      followers: boolean;
      achievements: boolean;
    };
  };
  onSave?: (data: ProfileUpdateData) => Promise<void>;
  onPasswordChange?: () => void;
  onDeleteAccount?: () => void;
  className?: string;
  onSuccess?: () => void;  // Add this line
  onFormChange?: (isDirty: boolean) => void; // Add this line
}

export const UserSettingsPanel: React.FC<UserSettingsPanelProps> = ({
  userId,
  initialData = {    // Provide default values
    username: '',
    displayName: '',
    email: '',
    bio: '',
    location: '',
    website: '',
    platform: '',
    avatar: ''
  },
  onSave,
  onPasswordChange,
  onDeleteAccount,
  className = '',
  onSuccess,
  onFormChange
}) => {
  // Debug props at component level
  console.log('🟦 UserSettingsPanel component rendered with onSave:', {
    hasOnSave: !!onSave,
    onSaveType: typeof onSave,
    onSaveFunction: onSave
  });
  
  const [activeTab, setActiveTab] = useState<'profile' | 'account'>('profile');
  const [isSubmitting, setIsSubmitting] = useState(false);
  const [isLoading, setIsLoading] = useState(false);
  const [isUpdating, setIsUpdating] = useState(false);
  const [submitError, setSubmitError] = useState<string | null>(null);
  const [saveError, setSaveError] = useState<string | null>(null);
  const [saveSuccess, setSaveSuccess] = useState(false);
  const [showSuccessMessage, setShowSuccessMessage] = useState(false);
  const [showPassword, setShowPassword] = useState(false);
  const [avatarPreview, setAvatarPreview] = useState<string | null>(initialData.avatar || null);
  const [usernameStatus, setUsernameStatus] = useState<{
    checking: boolean;
    available: boolean | null;
    message: string;
  }>({ checking: false, available: null, message: '' });
  const [originalValues, setOriginalValues] = useState<ProfileFormValues & { avatar?: string }>({
    username: initialData.username,
    displayName: initialData.displayName || '',
    bio: initialData.bio || '',
    location: initialData.location || '',
    website: initialData.website || '',
    platform: initialData.platform || '',
    avatar: initialData.avatar || ''
  });
  
  // Parse initial platform string into selected platforms
  const [selectedPlatforms, setSelectedPlatforms] = useState<Set<string>>(() => {
    const platforms = new Set<string>();
    if (initialData.platform) {
      initialData.platform.split(',').forEach(p => {
        const trimmed = p.trim();
        if (PLATFORM_OPTIONS.includes(trimmed)) {
          platforms.add(trimmed);
        }
      });
    }
    return platforms;
  });


  // Form setup with standard validation (validate all fields)
  const { 
    register, 
    handleSubmit, 
    formState: { errors, isDirty, isValid, dirtyFields },
    reset,
    watch,
    clearErrors,
    trigger,
    setValue,
    getValues
  } = useForm<ProfileFormValues>({
    resolver: zodResolver(getProfileSchema()),
    defaultValues: originalValues,
    mode: 'onBlur'
  });

  // Debug form initialization
  useEffect(() => {
    if (Object.keys(errors).length > 0) {
      console.log('Validation errors:', errors);
    }
  }, [errors]);

  // Reset form when initialData changes - use a ref to track if we should reset
  const initialDataRef = useRef(initialData);
  const hasInitialized = useRef(false);
  
  useEffect(() => {
    const newValues = {
      username: initialData.username,
      displayName: initialData.displayName || '',
      bio: initialData.bio || '',
      location: initialData.location || '',
      website: initialData.website || '',
      platform: initialData.platform || '',
      avatar: initialData.avatar || ''
    };
    
    // Only reset on initial load or if data actually changed from outside
    const shouldReset = !hasInitialized.current || 
      (initialDataRef.current.username !== initialData.username ||
       initialDataRef.current.email !== initialData.email);
    
    if (shouldReset) {
      setOriginalValues(newValues);
      setAvatarPreview(initialData.avatar || null);
      
      // Reset selected platforms
      const platforms = new Set<string>();
      if (initialData.platform) {
        initialData.platform.split(',').forEach(p => {
          const trimmed = p.trim();
          if (PLATFORM_OPTIONS.includes(trimmed)) {
            platforms.add(trimmed);
          }
        });
      }
      setSelectedPlatforms(platforms);
      
      // Reset form with only the form fields (exclude avatar)
      const { avatar, ...formValues } = newValues;
      reset(formValues);
      hasInitialized.current = true;
      initialDataRef.current = initialData;
    }
  }, [initialData, reset]);

  // Watch all form values to track changes
  const watchedValues = watch();
  const watchedUsername = watch('username');

  // Username validation with debouncing
  useEffect(() => {
    const checkUsername = async () => {
      if (!watchedUsername || watchedUsername === originalValues.username) {
        setUsernameStatus({ checking: false, available: null, message: '' });
        return;
      }

      if (watchedUsername.length < 3) {
        setUsernameStatus({
          checking: false,
          available: false,
          message: 'Username must be at least 3 characters'
        });
        return;
      }

      setUsernameStatus({ checking: true, available: null, message: 'Checking availability...' });

      try {
        const result = await checkUsernameAvailability(watchedUsername, userId);
        if (result.success && result.data) {
          setUsernameStatus({
            checking: false,
            available: result.data.available,
            message: result.data.message
          });
        }
      } catch (error) {
        setUsernameStatus({
          checking: false,
          available: false,
          message: 'Error checking username'
        });
      }
    };

    const debounceTimer = setTimeout(checkUsername, 500);
    return () => clearTimeout(debounceTimer);
  }, [watchedUsername, originalValues.username, userId]);

  // Simple tracking for debugging
  useEffect(() => {
    console.log('Form state:', { isDirty, dirtyFields, errors });
  }, [isDirty, dirtyFields, errors]);


  // Notify parent of form dirty state changes (including avatar changes)
  useEffect(() => {
    const originalAvatar = originalValues.avatar || '';
    const currentAvatar = avatarPreview || '';
    const avatarHasChanged = currentAvatar !== originalAvatar;
    const hasAnyChanges = isDirty || avatarHasChanged;
    
    console.log('🔄 Form change notification check:', {
      isDirty,
      avatarHasChanged,
      hasAnyChanges,
      originalAvatar,
      currentAvatarPreview: avatarPreview
    });
    
    onFormChange?.(hasAnyChanges);
  }, [isDirty, avatarPreview, originalValues.avatar, onFormChange]);

  // Password change form
  const passwordForm = useForm({
    resolver: zodResolver(getPasswordSchema()),
    defaultValues: {
      currentPassword: '',
      newPassword: '',
      confirmPassword: ''
    }
  });

  // Email change form
  const emailForm = useForm({
    resolver: zodResolver(getEmailSchema()),
    defaultValues: {
      newEmail: '',
      confirmEmail: ''
    }
  });

  // Handle platform checkbox change
  const handlePlatformToggle = (platform: string) => {
    const newPlatforms = new Set(selectedPlatforms);
    if (newPlatforms.has(platform)) {
      newPlatforms.delete(platform);
    } else {
      newPlatforms.add(platform);
    }
    setSelectedPlatforms(newPlatforms);
    
    // Convert to comma-separated string and update form value
    const platformString = Array.from(newPlatforms).sort().join(',');
    setValue('platform', platformString, { shouldDirty: true, shouldValidate: true });
  };

  // Handle avatar change
  const handleAvatarChange = (e: React.ChangeEvent<HTMLInputElement>) => {
    const file = e.target.files?.[0];
    if (file) {
      const reader = new FileReader();
      reader.onload = (e) => {
        const newAvatarData = e.target?.result as string;
        const originalAvatar = initialData.avatar || null;
        
        console.log('🖼️ Avatar change detected:', {
          hasNewData: !!newAvatarData,
          originalAvatar: originalAvatar,
          isChanged: newAvatarData !== originalAvatar,
          newDataLength: newAvatarData?.length || 0
        });
        
        setAvatarPreview(newAvatarData);
      };
      reader.readAsDataURL(file);
    }
  };

  // Handle form submission
  const onSubmit = async (data: ProfileFormValues) => {
    console.log('🔵 UserSettingsPanel - onSubmit called');
    console.log('📋 Form data:', data);
    console.log('📊 Dirty fields:', dirtyFields);
    
    setIsSubmitting(true);
    setIsLoading(true);
    setSaveError(null);
    setSaveSuccess(false);

    try {
      // Build the data to submit (only changed fields)
      const submitData: any = {};
      
      // Add dirty fields
      Object.keys(dirtyFields).forEach(fieldName => {
        if (fieldName in data) {
          submitData[fieldName] = (data as any)[fieldName];
        }
      });

      // Include avatar if it has changed
      if (avatarPreview && avatarPreview !== (originalValues.avatar || initialData.avatar)) {
        submitData.avatar = avatarPreview;
      }

      console.log('📤 Submitting data:', submitData);
      
      if (!onSave) {
        throw new Error('onSave function is not provided');
      }
      
      setIsUpdating(true);
      setSaveSuccess(false);
      
      await onSave(submitData as ProfileUpdateData);
      
      // Show updating message briefly
      setTimeout(() => {
        setIsUpdating(false);
        setShowSuccessMessage(true);
        
        // Show success message then close modal
        setTimeout(() => {
          setShowSuccessMessage(false);
          onSuccess?.();
        }, 2000);
      }, 500);

      // Update original values
      setOriginalValues(data);
      reset(data);
    } catch (error) {
      console.error('Save error:', error);
      setSaveError('Failed to save changes. Please try again.');
      setIsUpdating(false);
      setShowSuccessMessage(false);
    } finally {
      setIsSubmitting(false);
      setIsLoading(false);
    }
  };

  // Handle password change
  const handlePasswordChange = async (data: any) => {
    setIsSubmitting(true);
    setIsLoading(true);
    setSaveError(null);
    
    try {
      console.log('🔐 Starting password change process...');
      
      // Import supabase here to avoid initialization issues
      const { supabase } = await import('../../services/supabase');
      
      // Verify current password by attempting to sign in
      const { data: { user: currentUser } } = await supabase.auth.getUser();
      if (!currentUser?.email) {
        throw new Error('Current user not found');
      }
      
      // Verify current password by attempting to sign in with it
      const { error: signInError } = await supabase.auth.signInWithPassword({
        email: currentUser.email,
        password: data.currentPassword
      });
      
      if (signInError) {
        throw new Error('Current password is incorrect');
      }
      
      // Update password
      const { error: updateError } = await supabase.auth.updateUser({
        password: data.newPassword
      });
      
      if (updateError) {
        console.error('🔴 Password update error:', updateError);
        throw new Error(updateError.message);
      }
      
      console.log('✅ Password updated successfully');
      
      // Reset form
      passwordForm.reset();
      setShowPassword(false);
      setSaveSuccess(true);
      
      // Clear success message after 3 seconds
      setTimeout(() => {
        setSaveSuccess(false);
      }, 3000);
    } catch (error: any) {
      console.error('🔴 Password change error:', error);
      setSaveError(error.message || 'Failed to change password. Please try again.');
    } finally {
      setIsSubmitting(false);
      setIsLoading(false);
    }
  };

  // Handle email change
  const handleEmailChange = async (data: any) => {
    setIsSubmitting(true);
    setIsLoading(true);
    setSaveError(null);
    
    try {
      console.log('📧 Starting email change process...');
      
      // Import supabase here to avoid initialization issues
      const { supabase } = await import('../../services/supabase');
      
      // Update email - this will send a verification email to the new address
      const { error: updateError } = await supabase.auth.updateUser({
        email: data.newEmail
      });
      
      if (updateError) {
        console.error('🔴 Email update error:', updateError);
        throw new Error(updateError.message);
      }
      
      console.log('✅ Email change initiated - verification email sent');
      
      // Reset form
      emailForm.reset();
      setSaveSuccess(true);
      setSaveError('Email change initiated! Please check your new email for a verification link.');
      
      // Clear messages after 5 seconds
      setTimeout(() => {
        setSaveSuccess(false);
        setSaveError(null);
      }, 5000);
    } catch (error: any) {
      console.error('🔴 Email change error:', error);
      setSaveError(error.message || 'Failed to change email. Please try again.');
    } finally {
      setIsSubmitting(false);
      setIsLoading(false);
    }
  };

  return (
    <div className={`bg-gray-800 rounded-xl border border-gray-700 overflow-hidden ${className}`}>
      {/* Tabs - temporarily hidden */}
      {false && (
        <div className="border-b border-gray-700">
          <div className="flex overflow-x-auto">
            <button
              onClick={() => setActiveTab('profile')}
              className={`px-4 py-3 font-medium text-sm border-b-2 transition-colors whitespace-nowrap ${
                activeTab === 'profile'
                  ? 'border-purple-500 text-purple-400'
                  : 'border-transparent text-gray-400 hover:text-white'
              }`}
            >
              Profile
            </button>
            {/* Account tab temporarily hidden - will be restored later */}
            {false && (
              <button
                onClick={() => setActiveTab('account')}
                className={`px-4 py-3 font-medium text-sm border-b-2 transition-colors whitespace-nowrap ${
                  activeTab === 'account'
                    ? 'border-purple-500 text-purple-400'
                    : 'border-transparent text-gray-400 hover:text-white'
                }`}
              >
                Account
              </button>
            )}
          </div>
        </div>
      )}

      <div className="p-6">
        {/* Updating message */}
        {false && (
          <div className="mb-6 p-3 bg-blue-900/50 border border-blue-700 rounded-lg flex items-start gap-3">
            <Loader2 className="h-5 w-5 text-blue-400 flex-shrink-0 mt-0.5 animate-spin" />
            <p className="text-blue-300 text-sm">Updating your profile...</p>
          </div>
        )}

        {/* Success message */}
        {false && (
          <div className="mb-6 p-3 bg-green-900/50 border border-green-700 rounded-lg flex items-start gap-3">
            <Check className="h-5 w-5 text-green-400 flex-shrink-0 mt-0.5" />
            <p className="text-green-300 text-sm">Profile updated successfully!</p>
          </div>
        )}

        {/* Legacy success message (fallback) */}
        {false && !false && !false && (
          <div className="mb-6 p-3 bg-green-900/50 border border-green-700 rounded-lg flex items-start gap-3">
            <Check className="h-5 w-5 text-green-400 flex-shrink-0 mt-0.5" />
            <p className="text-green-300 text-sm">Changes saved successfully!</p>
          </div>
        )}

        {/* Error message */}
        {submitError && (
          <div className="mb-6 p-3 bg-red-900/50 border border-red-700 rounded-lg flex items-start gap-3">
            <AlertCircle className="h-5 w-5 text-red-400 flex-shrink-0 mt-0.5" />
            <p className="text-red-300 text-sm">{submitError}</p>
          </div>
        )}

        {/* Save error message */}
        {saveError && (
          <div className="mb-6 p-3 bg-red-900/50 border border-red-700 rounded-lg flex items-start gap-3">
            <AlertCircle className="h-5 w-5 text-red-400 flex-shrink-0 mt-0.5" />
            <p className="text-red-300 text-sm">{saveError}</p>
          </div>
        )}

        {/* Profile Settings */}
        {activeTab === 'profile' && (
          <div className="relative">
            {/* Loading overlay */}
            {isSubmitting && (
              <div className="absolute inset-0 bg-gray-900/75 backdrop-blur-sm rounded-lg z-10 flex items-center justify-center">
                <div className="flex flex-col items-center gap-3">
                  <Loader2 className="h-8 w-8 animate-spin text-purple-500" />
                  <p className="text-white font-medium">Saving changes...</p>
                </div>
              </div>
            )}
            
            <form onSubmit={handleSubmit(onSubmit)} className="space-y-6">
            {/* Avatar */}
            <div>
              <label className="block text-sm font-medium text-gray-300 mb-2">
                Profile Picture
              </label>
              <div className="flex items-center gap-4">
                {avatarPreview ? (
                  <img
                    src={avatarPreview}
                    alt="Avatar preview"
                    className="w-20 h-20 rounded-full object-cover"
                  />
                ) : (
                  <div className="w-20 h-20 rounded-full bg-gradient-to-br from-purple-600 to-blue-600 flex items-center justify-center text-white text-2xl font-bold">
                    {(initialData.username || 'U').charAt(0).toUpperCase()}
                  </div>
                )}
                <div>
                  <label className="px-4 py-2 bg-gray-700 text-white rounded-lg hover:bg-gray-600 transition-colors cursor-pointer inline-flex items-center gap-2">
                    <Image className="h-4 w-4" />
                    <span>Change Picture</span>
                    <input
                      type="file"
                      accept="image/*"
                      className="hidden"
                      onChange={handleAvatarChange}
                      disabled={isSubmitting}
                    />
                  </label>
                  <p className="text-xs text-gray-400 mt-2">
                    JPG, PNG or GIF. Max size 2MB.
                  </p>
                </div>
              </div>
            </div>

            {/* Username */}
            <div>
              <label htmlFor="username" className="block text-sm font-medium text-gray-300 mb-1">
                Username
              </label>
              <div className="relative">
                <User className="absolute left-3 top-1/2 transform -translate-y-1/2 h-5 w-5 text-gray-500" />
                <input
                  id="username"
                  type="text"
                  {...register('username')}
                  className={`w-full pl-10 pr-10 py-3 bg-gray-700 border rounded-lg text-white placeholder-gray-400 focus:outline-none focus:ring-2 focus:ring-purple-500 focus:border-transparent transition-colors ${
                    errors.username || (usernameStatus.available === false && watchedUsername !== originalValues.username) 
                      ? 'border-red-500' 
                      : usernameStatus.available === true 
                        ? 'border-green-500' 
                        : 'border-gray-600'
                  }`}
                  placeholder="GamerTag"
                  autoComplete="off"
                  disabled={isSubmitting}
                />
                {/* Username status indicator */}
                <div className="absolute right-3 top-1/2 transform -translate-y-1/2">
                  {usernameStatus.checking && (
                    <Loader2 className="h-5 w-5 animate-spin text-gray-400" />
                  )}
                  {!usernameStatus.checking && usernameStatus.available === true && watchedUsername !== originalValues.username && (
                    <Check className="h-5 w-5 text-green-400" />
                  )}
                  {!usernameStatus.checking && usernameStatus.available === false && watchedUsername !== originalValues.username && (
                    <AlertCircle className="h-5 w-5 text-red-400" />
                  )}
                </div>
              </div>
              {errors.username && (
                <p className="mt-1 text-sm text-red-400">{errors.username.message}</p>
              )}
              {!errors.username && usernameStatus.message && watchedUsername !== originalValues.username && (
                <p className={`mt-1 text-sm ${
                  usernameStatus.available === true 
                    ? 'text-green-400' 
                    : usernameStatus.available === false 
                      ? 'text-red-400' 
                      : 'text-gray-400'
                }`}>
                  {usernameStatus.message}
                </p>
              )}
            </div>

            {/* Display Name */}
            <div>
              <label htmlFor="displayName" className="block text-sm font-medium text-gray-300 mb-1">
                Display Name (optional)
              </label>
              <input
                id="displayName"
                type="text"
                {...register('displayName')}
                className="w-full px-4 py-3 bg-gray-700 border border-gray-600 rounded-lg text-white placeholder-gray-400 focus:outline-none focus:ring-2 focus:ring-purple-500 focus:border-transparent transition-colors"
                placeholder="Your public display name"
                disabled={isSubmitting}
              />
              {errors.displayName && (
                <p className="mt-1 text-sm text-red-400">{errors.displayName.message}</p>
              )}
            </div>


            {/* Bio */}
            <div>
              <div className="flex items-center justify-between mb-1">
                <label htmlFor="bio" className="block text-sm font-medium text-gray-300">
                  Bio (optional)
                </label>
                <span className="text-xs text-gray-400">
                  {watch('bio')?.length || 0}/160
                </span>
              </div>
              <textarea
                id="bio"
                {...register('bio')}
                rows={3}
                className={`w-full px-4 py-3 bg-gray-700 border border-gray-600 rounded-lg text-white placeholder-gray-400 focus:outline-none focus:ring-2 focus:ring-purple-500 focus:border-transparent transition-colors ${
                  errors.bio ? 'border-red-500' : 'border-gray-600'
                }`}
                placeholder="Tell us about yourself"
                disabled={isSubmitting}
              />
              {errors.bio && (
                <p className="mt-1 text-sm text-red-400">{errors.bio.message}</p>
              )}
            </div>

<<<<<<< HEAD

=======
              
>>>>>>> 2b68ec26
            {/* Location */}
            <div>
              <label htmlFor="location" className="block text-sm font-medium text-gray-300 mb-1">
                Location (optional)
              </label>
              <div className="relative">
                <MapPin className="absolute left-3 top-1/2 transform -translate-y-1/2 h-5 w-5 text-gray-500" />
                <input
                  id="location"
                  type="text"
                  {...register('location')}
                  className="w-full pl-10 pr-4 py-3 bg-gray-700 border border-gray-600 rounded-lg text-white placeholder-gray-400 focus:outline-none focus:ring-2 focus:ring-purple-500 focus:border-transparent transition-colors"
                  placeholder="City, Country"
                  disabled={isSubmitting}
                />
              </div>
              {errors.location && (
                <p className="mt-1 text-sm text-red-400">{errors.location.message}</p>
              )}
            </div>

            {/* Website */}
            <div>
              <label htmlFor="website" className="block text-sm font-medium text-gray-300 mb-1">
                Website (optional)
              </label>
              <div className="relative">
                <LinkIcon className="absolute left-3 top-1/2 transform -translate-y-1/2 h-5 w-5 text-gray-500" />
                <input
                  id="website"
                  type="text"
                  {...register('website')}
                  className={`w-full pl-10 pr-4 py-3 bg-gray-700 border rounded-lg text-white placeholder-gray-400 focus:outline-none focus:ring-2 focus:ring-purple-500 focus:border-transparent transition-colors ${
                    errors.website ? 'border-red-500' : 'border-gray-600'
                  }`}
                  placeholder="example.com or https://example.com"
                  disabled={isSubmitting}
                />
              </div>
              {errors.website && (
                <p className="mt-1 text-sm text-red-400">{errors.website.message}</p>
              )}
            </div>

            {/* Submit button */}
            <div className="flex justify-end">
              <button
                type="submit"
                disabled={
                  isSubmitting || 
                  (!isDirty && avatarPreview === (originalValues.avatar || initialData.avatar)) || 
                  Object.keys(errors).length > 0 ||
                  (usernameStatus.available === false && watchedUsername !== originalValues.username) ||
                  usernameStatus.checking
                }
                onClick={() => {
                  console.log('🔴 BUTTON CLICKED!');
                  console.log('🔴 Button state:', {
                    isSubmitting,
                    isDirty,
                    dirtyFields,
                    avatarChanged: avatarPreview !== (originalValues.avatar || initialData.avatar),
                    errors,
                    isValid,
                    hasErrors: Object.keys(errors).length > 0,
                    usernameStatus,
                    disabled: isSubmitting || (!isDirty && avatarPreview === (originalValues.avatar || initialData.avatar)) || Object.keys(errors).length > 0 || (usernameStatus.available === false && watchedUsername !== originalValues.username) || usernameStatus.checking
                  });
                }}
                className={`flex items-center gap-2 px-6 py-3 rounded-lg font-medium focus:outline-none focus:ring-2 focus:ring-purple-500 focus:ring-offset-2 focus:ring-offset-gray-800 transition-all duration-200 ${
                  isSubmitting 
                    ? 'bg-gray-600 text-gray-300 cursor-not-allowed' 
                    : 'bg-purple-600 text-white hover:bg-purple-700 disabled:opacity-50'
                }`}
              >
                {isSubmitting ? (
                  <>
                    <Loader2 className="h-5 w-5 animate-spin" />
                    Saving...
                  </>
                ) : (
                  <>
                    <Save className="h-5 w-5" />
                    Save Changes
                  </>
                )}
              </button>
              
              {/* Validation help message */}
              {Object.keys(errors).length > 0 && (
                <p className="text-sm text-red-400 mt-2 text-center">
                  Please fix the validation errors above before saving.
                </p>
              )}
              
              {usernameStatus.available === false && watchedUsername !== originalValues.username && (
                <p className="text-sm text-red-400 mt-2 text-center">
                  Username is not available. Please choose a different one.
                </p>
              )}
              
              {usernameStatus.checking && (
                <p className="text-sm text-gray-400 mt-2 text-center">
                  Checking username availability...
                </p>
              )}
            </div>
          </form>
          </div>
        )}

        {/* Account Settings - temporarily hidden */}
        {false && activeTab === 'account' && (
          <div className="space-y-8">
            {/* Password Change */}
            <div className="bg-gray-750 rounded-lg p-6 border border-gray-700">
              <h3 className="text-lg font-medium text-white mb-4">Change Password</h3>
              <form onSubmit={passwordForm.handleSubmit(handlePasswordChange)} className="space-y-4">
                {/* Current Password */}
                <div>
                  <label htmlFor="currentPassword" className="block text-sm font-medium text-gray-300 mb-1">
                    Current Password
                  </label>
                  <div className="relative">
                    <Key className="absolute left-3 top-1/2 transform -translate-y-1/2 h-5 w-5 text-gray-500" />
                    <input
                      id="currentPassword"
                      type={showPassword ? 'text' : 'password'}
                      {...passwordForm.register('currentPassword')}
                      className={`w-full pl-10 pr-10 py-3 bg-gray-700 border rounded-lg text-white placeholder-gray-400 focus:outline-none focus:ring-2 focus:ring-purple-500 focus:border-transparent transition-colors ${
                        passwordForm.formState.errors.currentPassword ? 'border-red-500' : 'border-gray-600'
                      }`}
                      placeholder="••••••••"
                      disabled={isSubmitting}
                    />
                    <button
                      type="button"
                      onClick={() => setShowPassword(!showPassword)}
                      className="absolute right-3 top-1/2 transform -translate-y-1/2 text-gray-400 hover:text-white transition-colors"
                      aria-label={showPassword ? 'Hide password' : 'Show password'}
                    >
                      {showPassword ? <EyeOff className="h-5 w-5" /> : <Eye className="h-5 w-5" />}
                    </button>
                  </div>
                  {passwordForm.formState.errors.currentPassword && (
                    <p className="mt-1 text-sm text-red-400">{passwordForm.formState.errors.currentPassword.message}</p>
                  )}
                </div>

                {/* New Password */}
                <div>
                  <label htmlFor="newPassword" className="block text-sm font-medium text-gray-300 mb-1">
                    New Password
                  </label>
                  <div className="relative">
                    <Key className="absolute left-3 top-1/2 transform -translate-y-1/2 h-5 w-5 text-gray-500" />
                    <input
                      id="newPassword"
                      type={showPassword ? 'text' : 'password'}
                      {...passwordForm.register('newPassword')}
                      className={`w-full pl-10 pr-10 py-3 bg-gray-700 border rounded-lg text-white placeholder-gray-400 focus:outline-none focus:ring-2 focus:ring-purple-500 focus:border-transparent transition-colors ${
                        passwordForm.formState.errors.newPassword ? 'border-red-500' : 'border-gray-600'
                      }`}
                      placeholder="••••••••"
                      disabled={isSubmitting}
                    />
                  </div>
                  {passwordForm.formState.errors.newPassword && (
                    <p className="mt-1 text-sm text-red-400">{passwordForm.formState.errors.newPassword.message}</p>
                  )}
                </div>

                {/* Confirm New Password */}
                <div>
                  <label htmlFor="confirmPassword" className="block text-sm font-medium text-gray-300 mb-1">
                    Confirm New Password
                  </label>
                  <div className="relative">
                    <Key className="absolute left-3 top-1/2 transform -translate-y-1/2 h-5 w-5 text-gray-500" />
                    <input
                      id="confirmPassword"
                      type={showPassword ? 'text' : 'password'}
                      {...passwordForm.register('confirmPassword')}
                      className={`w-full pl-10 pr-4 py-3 bg-gray-700 border rounded-lg text-white placeholder-gray-400 focus:outline-none focus:ring-2 focus:ring-purple-500 focus:border-transparent transition-colors ${
                        passwordForm.formState.errors.confirmPassword ? 'border-red-500' : 'border-gray-600'
                      }`}
                      placeholder="••••••••"
                      disabled={isSubmitting}
                    />
                  </div>
                  {passwordForm.formState.errors.confirmPassword && (
                    <p className="mt-1 text-sm text-red-400">{passwordForm.formState.errors.confirmPassword.message}</p>
                  )}
                </div>

                {/* Submit button */}
                <div className="flex justify-end">
                  <button
                    type="submit"
                    disabled={isSubmitting}
                    className="flex items-center gap-2 px-6 py-3 bg-purple-600 text-white rounded-lg font-medium hover:bg-purple-700 focus:outline-none focus:ring-2 focus:ring-purple-500 focus:ring-offset-2 focus:ring-offset-gray-800 disabled:opacity-50 transition-colors"
                  >
                    {isSubmitting ? (
                      <>
                        <Loader2 className="h-5 w-5 animate-spin" />
                        Updating...
                      </>
                    ) : (
                      'Update Password'
                    )}
                  </button>
                </div>
              </form>
            </div>

            {/* Email Change */}
            <div className="bg-gray-750 rounded-lg p-6 border border-gray-700">
              <h3 className="text-lg font-medium text-white mb-4">Change Email</h3>

              <form onSubmit={emailForm.handleSubmit(handleEmailChange)} className="space-y-4">
                {/* New Email */}
                <div>
                  <label htmlFor="newEmail" className="block text-sm font-medium text-gray-300 mb-1">
                    New Email Address
                  </label>
                  <div className="relative">
                    <Mail className="absolute left-3 top-1/2 transform -translate-y-1/2 h-5 w-5 text-gray-500" />
                    <input
                      id="newEmail"
                      type="email"
                      {...emailForm.register('newEmail')}
                      className={`w-full pl-10 pr-4 py-3 bg-gray-700 border rounded-lg text-white placeholder-gray-400 focus:outline-none focus:ring-2 focus:ring-purple-500 focus:border-transparent transition-colors ${
                        emailForm.formState.errors.newEmail ? 'border-red-500' : 'border-gray-600'
                      }`}
                      placeholder="your.new@example.com"
                      disabled={isSubmitting}
                    />
                  </div>
                  {emailForm.formState.errors.newEmail && (
                    <p className="mt-1 text-sm text-red-400">{emailForm.formState.errors.newEmail.message}</p>
                  )}
                </div>

                {/* Confirm New Email */}
                <div>
                  <label htmlFor="confirmEmail" className="block text-sm font-medium text-gray-300 mb-1">
                    Confirm New Email
                  </label>
                  <div className="relative">
                    <Mail className="absolute left-3 top-1/2 transform -translate-y-1/2 h-5 w-5 text-gray-500" />
                    <input
                      id="confirmEmail"
                      type="email"
                      {...emailForm.register('confirmEmail')}
                      className={`w-full pl-10 pr-4 py-3 bg-gray-700 border rounded-lg text-white placeholder-gray-400 focus:outline-none focus:ring-2 focus:ring-purple-500 focus:border-transparent transition-colors ${
                        emailForm.formState.errors.confirmEmail ? 'border-red-500' : 'border-gray-600'
                      }`}
                      placeholder="your.new@example.com"
                      disabled={isSubmitting}
                    />
                  </div>
                  {emailForm.formState.errors.confirmEmail && (
                    <p className="mt-1 text-sm text-red-400">{emailForm.formState.errors.confirmEmail.message}</p>
                  )}
                </div>

                {/* Submit button */}
                <div className="flex justify-end">
                  <button
                    type="submit"
                    disabled={isSubmitting}
                    className="flex items-center gap-2 px-6 py-3 bg-purple-600 text-white rounded-lg font-medium hover:bg-purple-700 focus:outline-none focus:ring-2 focus:ring-purple-500 focus:ring-offset-2 focus:ring-offset-gray-800 disabled:opacity-50 transition-colors"
                  >
                    {isSubmitting ? (
                      <>
                        <Loader2 className="h-5 w-5 animate-spin" />
                        Updating...
                      </>
                    ) : (
                      'Update Email'
                    )}
                  </button>
                </div>
              </form>
            </div>

            {/* Danger Zone */}
            <div className="bg-red-900/20 rounded-lg p-6 border border-red-800/50">
              <h3 className="text-lg font-medium text-white mb-4">Danger Zone</h3>
              <p className="text-gray-300 mb-4">
                Once you delete your account, there is no going back. Please be certain.
              </p>
              <AccountDeletionSection 
                userId={userId}
                onDeleteAccount={onDeleteAccount}
                isSubmitting={isSubmitting}
              />
            </div>
          </div>
        )}

      </div>
    </div>
  );
};<|MERGE_RESOLUTION|>--- conflicted
+++ resolved
@@ -846,11 +846,6 @@
               )}
             </div>
 
-<<<<<<< HEAD
-
-=======
-              
->>>>>>> 2b68ec26
             {/* Location */}
             <div>
               <label htmlFor="location" className="block text-sm font-medium text-gray-300 mb-1">
