--- conflicted
+++ resolved
@@ -9,9 +9,6 @@
           provider_id: string;
           email: string;
           name: string;
-<<<<<<< HEAD
-          avatar_url: string | null;
-=======
           username: string | null;
           avatar_url: string | null;
           display_name: string | null;
@@ -21,7 +18,6 @@
           platform: string | null;
           created_at: string | null;
           updated_at: string | null;
->>>>>>> 531d2d92
         };
         Insert: {
           id?: number;
@@ -29,9 +25,6 @@
           provider_id: string;
           email: string;
           name: string;
-<<<<<<< HEAD
-          avatar_url?: string | null;
-=======
           username?: string | null;
           avatar_url?: string | null;
           display_name?: string | null;
@@ -41,7 +34,6 @@
           platform?: string | null;
           created_at?: string | null;
           updated_at?: string | null;
->>>>>>> 531d2d92
         };
         Update: {
           id?: number;
@@ -49,9 +41,6 @@
           provider_id?: string;
           email?: string;
           name?: string;
-<<<<<<< HEAD
-          avatar_url?: string | null;
-=======
           username?: string | null;
           avatar_url?: string | null;
           display_name?: string | null;
@@ -61,7 +50,6 @@
           platform?: string | null;
           created_at?: string | null;
           updated_at?: string | null;
->>>>>>> 531d2d92
         };
       };
       platform: {
