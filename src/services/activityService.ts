import { supabase } from './supabase';

/**
 * Interface for activity data
 */
export interface Activity {
  id: number;
  type: 'review' | 'rating' | 'comment' | 'like';
  user_id: number;
  game_id?: number;
  review_id?: number;
  comment_id?: number;
  timestamp: string;
  // Joined data
  user?: {
    id: number;
    name: string;
    avatar_url?: string;
  };
  game?: {
    id: number;
    name: string;
    pic_url?: string;
  };
  review?: {
    id: number;
    rating: number;
    review?: string;
  };
  comment?: {
    id: number;
    content: string;
  };
}

/**
 * Interface for pagination parameters
 */
interface PaginationParams {
  limit?: number;
  offset?: number;
}

/**
 * Interface for standardized response
 */
interface ServiceResponse<T> {
  success: boolean;
  data?: T;
  error?: string;
  count?: number;
}

/**
 * Get all activities for a specific user with pagination
 */
export const getUserActivities = async (
  userId: number,
  { limit = 20, offset = 0 }: PaginationParams = {}
): Promise<ServiceResponse<Activity[]>> => {
  try {
    // Validate input
    if (!userId || isNaN(userId)) {
      return { success: false, error: 'Invalid user ID' };
    }

    // Fetch user activities with joins for related data
    const { data, error, count } = await supabase
      .from('user_activity_view')
      .select(`
        *,
<<<<<<< HEAD
        user!rating_user_id_fkey(id, name, avatar_url),
=======
        user:user_id(id, name, avatar_url),
>>>>>>> 531d2d92
        game:game_id(id, name, pic_url),
        review:review_id(id, rating, review),
        comment:comment_id(id, content)
      `, { count: 'exact' })
      .eq('user_id', userId)
      .order('timestamp', { ascending: false })
      .range(offset, offset + limit - 1);

    if (error) throw error;

    return {
      success: true,
      data: data as Activity[],
      count
    };
  } catch (error) {
    console.error('Error fetching user activities:', error);
    return {
      success: false,
      error: error instanceof Error ? error.message : 'Failed to fetch user activities'
    };
  }
};

/**
 * Like a review
 */
export const likeReview = async (
  userId: number,
  reviewId: number
): Promise<ServiceResponse<{ likeCount: number }>> => {
  try {
    // Validate input
    if (!userId || isNaN(userId)) {
      return { success: false, error: 'Invalid user ID' };
    }
    if (!reviewId || isNaN(reviewId)) {
      return { success: false, error: 'Invalid review ID' };
    }

    // Start a transaction
    const { data: existingLike, error: checkError } = await supabase
      .from('review_like')
      .select('id')
      .eq('user_id', userId)
      .eq('review_id', reviewId)
      .single();

    if (checkError && checkError.code !== 'PGRST116') { // PGRST116 is "no rows returned" error
      throw checkError;
    }

    // If like already exists, return early
    if (existingLike) {
      // Get current like count
      const { data: likeCount, error: countError } = await supabase
        .from('review_like')
        .select('id', { count: 'exact' })
        .eq('review_id', reviewId);

      if (countError) throw countError;

      return {
        success: true,
        data: { likeCount: likeCount?.length || 0 },
        error: 'User already liked this review'
      };
    }

    // Insert new like
    const { error: insertError } = await supabase
      .from('review_like')
      .insert({
        user_id: userId,
        review_id: reviewId
      });

    if (insertError) throw insertError;

    // Create activity record
    await supabase
      .from('user_activity')
      .insert({
        user_id: userId,
        type: 'like',
        review_id: reviewId
      });

    // Get updated like count
    const { data: likeCount, error: countError } = await supabase
      .from('review_like')
      .select('id', { count: 'exact' })
      .eq('review_id', reviewId);

    if (countError) throw countError;

    return {
      success: true,
      data: { likeCount: likeCount?.length || 0 }
    };
  } catch (error) {
    console.error('Error liking review:', error);
    return {
      success: false,
      error: error instanceof Error ? error.message : 'Failed to like review'
    };
  }
};

/**
 * Unlike a review
 */
export const unlikeReview = async (
  userId: number,
  reviewId: number
): Promise<ServiceResponse<{ likeCount: number }>> => {
  try {
    // Validate input
    if (!userId || isNaN(userId)) {
      return { success: false, error: 'Invalid user ID' };
    }
    if (!reviewId || isNaN(reviewId)) {
      return { success: false, error: 'Invalid review ID' };
    }

    // Delete the like
    const { error: deleteError } = await supabase
      .from('review_like')
      .delete()
      .eq('user_id', userId)
      .eq('review_id', reviewId);

    if (deleteError) throw deleteError;

    // Delete the activity
    await supabase
      .from('user_activity')
      .delete()
      .eq('user_id', userId)
      .eq('type', 'like')
      .eq('review_id', reviewId);

    // Get updated like count
    const { data: likeCount, error: countError } = await supabase
      .from('review_like')
      .select('id', { count: 'exact' })
      .eq('review_id', reviewId);

    if (countError) throw countError;

    return {
      success: true,
      data: { likeCount: likeCount?.length || 0 }
    };
  } catch (error) {
    console.error('Error unliking review:', error);
    return {
      success: false,
      error: error instanceof Error ? error.message : 'Failed to unlike review'
    };
  }
};

/**
 * Like a comment
 */
export const likeComment = async (
  userId: number,
  commentId: number
): Promise<ServiceResponse<{ likeCount: number }>> => {
  try {
    // Validate input
    if (!userId || isNaN(userId)) {
      return { success: false, error: 'Invalid user ID' };
    }
    if (!commentId || isNaN(commentId)) {
      return { success: false, error: 'Invalid comment ID' };
    }

    // Check if like already exists
    const { data: existingLike, error: checkError } = await supabase
      .from('comment_like')
      .select('id')
      .eq('user_id', userId)
      .eq('comment_id', commentId)
      .eq('liked_or_dislike', true)
      .single();

    if (checkError && checkError.code !== 'PGRST116') { // PGRST116 is "no rows returned" error
      throw checkError;
    }

    // If like already exists, return early
    if (existingLike) {
      // Get current like count
      const { data: likeCount, error: countError } = await supabase
        .from('comment_like')
        .select('id', { count: 'exact' })
        .eq('comment_id', commentId)
        .eq('liked_or_dislike', true);

      if (countError) throw countError;

      return {
        success: true,
        data: { likeCount: likeCount?.length || 0 },
        error: 'User already liked this comment'
      };
    }

    // Insert new like
    const { error: insertError } = await supabase
      .from('comment_like')
      .insert({
        user_id: userId,
        comment_id: commentId,
        liked_or_dislike: true
      });

    if (insertError) throw insertError;

    // Create activity record
    await supabase
      .from('user_activity')
      .insert({
        user_id: userId,
        type: 'like',
        comment_id: commentId
      });

    // Get updated like count
    const { data: likeCount, error: countError } = await supabase
      .from('comment_like')
      .select('id', { count: 'exact' })
      .eq('comment_id', commentId)
      .eq('liked_or_dislike', true);

    if (countError) throw countError;

    return {
      success: true,
      data: { likeCount: likeCount?.length || 0 }
    };
  } catch (error) {
    console.error('Error liking comment:', error);
    return {
      success: false,
      error: error instanceof Error ? error.message : 'Failed to like comment'
    };
  }
};

/**
 * Unlike a comment
 */
export const unlikeComment = async (
  userId: number,
  commentId: number
): Promise<ServiceResponse<{ likeCount: number }>> => {
  try {
    // Validate input
    if (!userId || isNaN(userId)) {
      return { success: false, error: 'Invalid user ID' };
    }
    if (!commentId || isNaN(commentId)) {
      return { success: false, error: 'Invalid comment ID' };
    }

    // Delete the like
    const { error: deleteError } = await supabase
      .from('comment_like')
      .delete()
      .eq('user_id', userId)
      .eq('comment_id', commentId)
      .eq('liked_or_dislike', true);

    if (deleteError) throw deleteError;

    // Delete the activity
    await supabase
      .from('user_activity')
      .delete()
      .eq('user_id', userId)
      .eq('type', 'like')
      .eq('comment_id', commentId);

    // Get updated like count
    const { data: likeCount, error: countError } = await supabase
      .from('comment_like')
      .select('id', { count: 'exact' })
      .eq('comment_id', commentId)
      .eq('liked_or_dislike', true);

    if (countError) throw countError;

    return {
      success: true,
      data: { likeCount: likeCount?.length || 0 }
    };
  } catch (error) {
    console.error('Error unliking comment:', error);
    return {
      success: false,
      error: error instanceof Error ? error.message : 'Failed to unlike comment'
    };
  }
};

/**
 * Add a comment to a review
 */
export const addComment = async (
  userId: number,
  reviewId: number,
  content: string,
  parentCommentId?: number
): Promise<ServiceResponse<any>> => {
  try {
    // Validate input
    if (!userId || isNaN(userId)) {
      return { success: false, error: 'Invalid user ID' };
    }
    if (!reviewId || isNaN(reviewId)) {
      return { success: false, error: 'Invalid review ID' };
    }
    if (!content || content.trim().length === 0) {
      return { success: false, error: 'Comment content cannot be empty' };
    }

    // Sanitize content (basic implementation - in production use a proper sanitizer)
    const sanitizedContent = content.trim();

    // Validate parent comment if provided
    if (parentCommentId) {
      const { data: parentComment, error: parentError } = await supabase
        .from('comment')
        .select('id')
        .eq('id', parentCommentId)
        .single();

      if (parentError) {
        return { success: false, error: 'Parent comment not found' };
      }
    }

    // Insert comment
    const { data: newComment, error: insertError } = await supabase
      .from('comment')
      .insert({
        user_id: userId,
        rating_id: reviewId,
        content: sanitizedContent,
        parent_id: parentCommentId || null
      })
      .select(`
        *,
<<<<<<< HEAD
        user!rating_user_id_fkey(id, name, avatar_url)
=======
        user:user_id(id, name, avatar_url)
>>>>>>> 531d2d92
      `)
      .single();

    if (insertError) throw insertError;

    // Create activity record
    await supabase
      .from('user_activity')
      .insert({
        user_id: userId,
        type: 'comment',
        review_id: reviewId,
        comment_id: newComment.id
      });

    return {
      success: true,
      data: newComment
    };
  } catch (error) {
    console.error('Error adding comment:', error);
    return {
      success: false,
      error: error instanceof Error ? error.message : 'Failed to add comment'
    };
  }
};

/**
 * Get all comments for a review
 */
export const getCommentsForReview = async (
  reviewId: number,
  { limit = 50, offset = 0 }: PaginationParams = {}
): Promise<ServiceResponse<any>> => {
  try {
    // Validate input
    if (!reviewId || isNaN(reviewId)) {
      return { success: false, error: 'Invalid review ID' };
    }

    // Fetch all comments for the review
    const { data: comments, error, count } = await supabase
      .from('comment')
      .select(`
        *,
<<<<<<< HEAD
        user!rating_user_id_fkey(id, name, avatar_url),
        likes:comment_id(count),
        replies:comment!parent_id(
          *,
          user!rating_user_id_fkey(id, name, avatar_url),
=======
        user:user_id(id, name, avatar_url),
        likes:comment_id(count),
        replies:comment!parent_id(
          *,
          user:user_id(id, name, avatar_url),
>>>>>>> 531d2d92
          likes:comment_id(count)
        )
      `, { count: 'exact' })
      .eq('rating_id', reviewId)
      .is('parent_id', null) // Only get top-level comments
      .order('created_at', { ascending: false })
      .range(offset, offset + limit - 1);

    if (error) throw error;

    // Build nested structure
    const commentsWithReplies = comments?.map(comment => {
      // Sort replies by timestamp
      if (comment.replies) {
        comment.replies.sort((a: any, b: any) => 
          new Date(a.created_at).getTime() - new Date(b.created_at).getTime()
        );
      }
      
      // Get like count
      comment.likeCount = comment.likes?.length || 0;
      delete comment.likes; // Remove the raw likes data
      
      // Process replies
      if (comment.replies) {
        comment.replies = comment.replies.map((reply: any) => {
          reply.likeCount = reply.likes?.length || 0;
          delete reply.likes;
          return reply;
        });
      }
      
      return comment;
    });

    return {
      success: true,
      data: commentsWithReplies || [],
      count
    };
  } catch (error) {
    console.error('Error fetching comments:', error);
    return {
      success: false,
      error: error instanceof Error ? error.message : 'Failed to fetch comments'
    };
  }
};<|MERGE_RESOLUTION|>--- conflicted
+++ resolved
@@ -69,11 +69,7 @@
       .from('user_activity_view')
       .select(`
         *,
-<<<<<<< HEAD
-        user!rating_user_id_fkey(id, name, avatar_url),
-=======
-        user:user_id(id, name, avatar_url),
->>>>>>> 531d2d92
+        user:user_id(id, name, picurl),
         game:game_id(id, name, pic_url),
         review:review_id(id, rating, review),
         comment:comment_id(id, content)
@@ -430,11 +426,7 @@
       })
       .select(`
         *,
-<<<<<<< HEAD
-        user!rating_user_id_fkey(id, name, avatar_url)
-=======
-        user:user_id(id, name, avatar_url)
->>>>>>> 531d2d92
+        user:user_id(id, name, picurl)
       `)
       .single();
 
@@ -481,19 +473,11 @@
       .from('comment')
       .select(`
         *,
-<<<<<<< HEAD
-        user!rating_user_id_fkey(id, name, avatar_url),
+        user:user_id(id, name, picurl),
         likes:comment_id(count),
         replies:comment!parent_id(
           *,
-          user!rating_user_id_fkey(id, name, avatar_url),
-=======
-        user:user_id(id, name, avatar_url),
-        likes:comment_id(count),
-        replies:comment!parent_id(
-          *,
-          user:user_id(id, name, avatar_url),
->>>>>>> 531d2d92
+          user:user_id(id, name, picurl),
           likes:comment_id(count)
         )
       `, { count: 'exact' })
