import { supabase } from './supabase';
import { sanitizeRich } from '../utils/sanitize';
import { generateSlug } from '../utils/gameUrls';
import { igdbService } from './igdbService';

/**
 * Get database user ID from auth user
 * Always map auth.uid → user.provider_id → user.id for all database operations
 */
export const getCurrentUserId = async (): Promise<number | null> => {
  try {
    console.log('🔍 Getting current user ID...');
    
    const { data: { user }, error: authError } = await supabase.auth.getUser();
    console.log('👤 Auth user result:', { user: user ? { id: user.id, email: user.email } : null, authError });
    
    if (authError) {
      console.error('❌ Auth error:', authError);
      return null;
    }
    
    if (!user) {
      console.log('❌ No authenticated user found');
      return null;
    }

    console.log('🔍 Looking up database user for provider_id:', user.id);

    const { data: dbUser, error } = await supabase
      .from('user')
      .select('id, provider_id, name, email')
      .eq('provider_id', user.id)
      .single();

    console.log('💾 Database user lookup result:', { dbUser, error });

    if (error) {
      console.error('❌ Error fetching database user ID:', error);
      
      if (error.code === 'PGRST116') {
        console.log('⚠️ User not found in database - may need to be created');
      }
      
      return null;
    }

    const userId = dbUser?.id || null;
    console.log('✅ Found database user ID:', userId);
    
    return userId;
  } catch (error) {
    console.error('💥 Unexpected error in getCurrentUserId:', error);
    return null;
  }
};

/**
 * Ensure game exists in database before creating review
 * If game doesn't exist, it will be added using the IGDB ID and game details
 */
export const ensureGameExists = async (
  gameData: {
    id: number;        // Database ID (could be negative for IGDB-only games)
    igdb_id: number;   // IGDB ID
    name: string;      // Game title
    cover_url?: string;
    genre?: string;
    releaseDate?: string;
  }
): Promise<ServiceResponse<{ gameId: number }>> => {
  try {
    console.log('🎮 Ensuring game exists:', gameData);
    
    // Ensure we have a valid IGDB ID
    if (gameData.igdb_id === undefined || gameData.igdb_id === null || isNaN(gameData.igdb_id) || gameData.igdb_id <= 0) {
      console.error('❌ Missing or invalid igdb_id in gameData:', gameData);
      console.error('❌ igdb_id type:', typeof gameData.igdb_id, 'value:', gameData.igdb_id);
      return { success: false, error: 'Game data missing valid IGDB ID' };
    }
    
    // If we have a valid positive database ID, check if it exists
    if (gameData.id > 0) {
      const { data: existingGame, error: checkError } = await supabase
        .from('game')
        .select('id, name')
        .eq('id', gameData.id)
        .single();

      if (!checkError && existingGame) {
        console.log('✅ Game exists in database:', existingGame);
        return { success: true, data: { gameId: existingGame.id } };
      }
    }

    // If game doesn't exist (negative ID or not found), try to find by IGDB ID
    console.log('🔍 Checking by IGDB ID:', gameData.igdb_id);
    const { data: existingByIGDB, error: igdbError } = await supabase
      .from('game')
      .select('id, name, igdb_id')
      .eq('igdb_id', gameData.igdb_id)
      .maybeSingle();

    if (!igdbError && existingByIGDB) {
      console.log('✅ Found game by IGDB ID:', existingByIGDB);
      return { success: true, data: { gameId: existingByIGDB.id } };
    }

    // Game doesn't exist in database, need to add it
    console.log('💾 Adding game to database:', gameData.name);
    
    // Convert Unix timestamp to ISO date string if needed
    let releaseDate = null;
    if (gameData.releaseDate) {
      if (typeof gameData.releaseDate === 'number') {
        // IGDB returns Unix timestamps, convert to ISO date string
        releaseDate = new Date(gameData.releaseDate * 1000).toISOString().split('T')[0];
        console.log(`📅 Converted Unix timestamp ${gameData.releaseDate} to date: ${releaseDate}`);
      } else if (typeof gameData.releaseDate === 'string') {
        // Already a string, use as is (might be ISO date or other format)
        releaseDate = gameData.releaseDate;
        console.log(`📅 Using string date as is: ${releaseDate}`);
      }
    }
    
    // Final validation before insertion - ensure all required fields are valid
    if (!gameData.name || gameData.name.trim().length === 0) {
      console.error('❌ Game name is required for insertion');
      return { success: false, error: 'Game name is required' };
    }

    // Generate base slug first
    const baseSlug = generateSlug(gameData.name.trim());

    // Check if slug already exists
    const { data: existingSlug } = await supabase
      .from('game')
      .select('id')
      .eq('slug', baseSlug)
      .maybeSingle();

    // Only append IGDB ID if there's a conflict
    const finalSlug = existingSlug
      ? generateSlug(gameData.name.trim(), gameData.igdb_id)
      : baseSlug;

    if (existingSlug) {
      console.log(`⚠️ Slug '${baseSlug}' already exists, using '${finalSlug}' instead`);
    }

    const gameToInsert = {
      igdb_id: gameData.igdb_id,
<<<<<<< HEAD
      game_id: `igdb_${gameData.igdb_id}`, // Prefix with 'igdb_' to prevent conflicts
=======
      game_id: gameData.igdb_id.toString(), // Just use IGDB ID as string, no prefix needed
>>>>>>> 698efdbf
      name: gameData.name.trim(),
      slug: finalSlug, // Use conflict-aware slug
      cover_url: gameData.cover_url || null,
      genres: gameData.genre ? [gameData.genre] : null,
      release_date: releaseDate,
    };

    console.log('📝 Prepared game data for insertion:', gameToInsert);

    const { data: insertedGame, error: insertError } = await supabase
      .from('game')
      .insert(gameToInsert)
      .select('id, name')
      .single();

    if (insertError) {
      console.error('❌ Error inserting game:', insertError);

      // Handle conflict error (409) - game might already exist
      if (insertError.code === '23505') { // Unique constraint violation
        console.log('⚠️ Game might already exist, trying to fetch by IGDB ID');

        // Try to fetch the existing game
        const { data: existingGame } = await supabase
          .from('game')
          .select('id, name')
          .eq('igdb_id', gameData.igdb_id)
          .maybeSingle();

        if (existingGame) {
          console.log('✅ Found existing game after conflict:', existingGame);
          return { success: true, data: { gameId: existingGame.id } };
        }
      }

      return { success: false, error: `Failed to add game to database: ${insertError.message}` };
    }

    console.log('✅ Game added to database:', insertedGame);
    return { success: true, data: { gameId: insertedGame.id } };
  } catch (error) {
    console.error('💥 Unexpected error ensuring game exists:', error);
    
    if (error instanceof Error) {
      console.error('Error details:', { name: error.name, message: error.message, stack: error.stack });
    }
    
    return {
      success: false,
      error: error instanceof Error ? `Unexpected error: ${error.message}` : 'Failed to ensure game exists due to unexpected error'
    };
  }
};

/**
 * Create a new review using proper user ID handling
 * @param igdbId - The IGDB ID of the game
 * @param rating - The rating score
 * @param reviewText - The review text (optional)
 * @param isRecommended - Whether the game is recommended
 * @param platformName - The platform name (required)
 */
export const createReview = async (
  igdbId: number, 
  rating: number, 
  reviewText?: string, 
  isRecommended?: boolean,
  platformName: string,
  playtimeHours?: number | null
): Promise<ServiceResponse<Review>> => {
  try {
    console.log('🔍 Creating review with params:', { igdbId, rating, reviewText, isRecommended });
    
    const userId = await getCurrentUserId();
    console.log('👤 Current user ID:', userId);
    
    if (!userId) {
      return { success: false, error: 'User not authenticated or not found in database' };
    }

    // Look up existing game by IGDB ID (including slug)
    const { data: gameRecord, error: gameError } = await supabase
      .from('game')
      .select('id, name, slug')
      .eq('igdb_id', igdbId)
      .single();

    console.log('🎮 Game lookup result:', { gameRecord, gameError });

    if (gameError && gameError.code !== 'PGRST116') {
      console.error('❌ Game lookup error:', gameError);
      return { success: false, error: `Game lookup failed: ${gameError.message}` };
    }

    let gameId: number;
    let gameSlug: string;
    let gameName: string;
    
    if (!gameRecord) {
      console.log('⚠️ Game not found in database for IGDB ID:', igdbId, '- fetching from IGDB');
      
      // Fetch game data from IGDB
      try {
        const igdbGame = await igdbService.getGameById(igdbId);
        
        if (!igdbGame) {
          console.error('❌ Game not found in IGDB either');
          return { success: false, error: 'Game not found. Please select a valid game from the search results.' };
        }
        
        // Transform IGDB game to our format
        const transformedGame = igdbService.transformGame(igdbGame);
        
        // Use ensureGameExists to add the game to database
        const ensureResult = await ensureGameExists({
          id: 0, // New game, no database ID yet
          igdb_id: transformedGame.igdb_id,
          name: transformedGame.name,
          cover_url: transformedGame.cover_url,
          genre: transformedGame.genres?.[0],
          releaseDate: transformedGame.release_date
        });
        
        if (!ensureResult.success || !ensureResult.data) {
          console.error('❌ Failed to add game to database:', ensureResult.error);
          return { success: false, error: ensureResult.error || 'Failed to add game to database' };
        }
        
        console.log('✅ Game added to database with ID:', ensureResult.data.gameId);
        gameId = ensureResult.data.gameId;
        
        // Fetch the newly created game record to get the slug
        const { data: newGameRecord } = await supabase
          .from('game')
          .select('slug, name')
          .eq('id', gameId)
          .single();
          
        gameSlug = newGameRecord?.slug || generateSlug(transformedGame.name);
        gameName = newGameRecord?.name || transformedGame.name;
      } catch (error) {
        console.error('❌ Error fetching/adding game:', error);
        return { success: false, error: 'Failed to fetch game data. Please try again.' };
      }
    } else {
      gameId = gameRecord.id;
      gameSlug = gameRecord.slug || generateSlug(gameRecord.name);
      gameName = gameRecord.name;
    }

    console.log('✅ Using game ID:', gameId);

    // Map platform name to platform_id
    const { data: platformData, error: platformError } = await supabase
      .from('platform')
      .select('id')
      .eq('name', platformName)
      .single();

    if (platformError || !platformData) {
      console.error('❌ Platform lookup error:', platformError, 'for platform:', platformName);
      return { success: false, error: `Platform "${platformName}" not found in database` };
    }

    const platformId = platformData.id;
    console.log('✅ Using platform ID:', platformId, 'for platform:', platformName);

    // Check if user has already reviewed this game
    const { data: existingReview, error: existingError } = await supabase
      .from('rating')
      .select('id')
      .eq('user_id', userId)
      .eq('game_id', gameId)
      .single();

    console.log('🔍 Existing review check:', { existingReview, existingError });

    if (existingError && existingError.code !== 'PGRST116') {
      console.error('❌ Error checking existing review:', existingError);
      return { success: false, error: `Error checking existing review: ${existingError.message}` };
    }

    if (existingReview) {
      console.log('⚠️ User has already reviewed this game');
      return { success: false, error: 'You have already reviewed this game' };
    }

    // Prepare review data with sanitization
    const reviewData = {
      user_id: userId,
      game_id: gameId, // Database game ID
      igdb_id: igdbId, // Also store IGDB ID for reference
      slug: gameSlug, // Use the slug we retrieved/generated above
      rating: rating,
      review: reviewText ? sanitizeRich(reviewText) : null, // Sanitize review text
      post_date_time: new Date().toISOString(),
      is_recommended: isRecommended,
      platform_id: platformId, // Add platform ID
      playtime_hours: playtimeHours || null // Add playtime
    };

    console.log('📝 Inserting review data:', reviewData);

    const { data, error } = await supabase
      .from('rating')
      .insert(reviewData)
      .select(`
        *,
        user!fk_rating_user(*),
        game(*)
      `)
      .single();

    console.log('💾 Insert result:', { data, error });

    if (error) {
      console.error('❌ Review insert error:', error);
      return { success: false, error: `Failed to insert review: ${error.message} (Code: ${error.code})` };
    }

    // Transform to our interface
    const review: Review = {
      id: data.id,
      userId: data.user_id,
      gameId: data.game_id,
      rating: data.rating,
      review: data.review,
      postDateTime: data.post_date_time,
      playtimeHours: data.playtime_hours,
      isRecommended: data.is_recommended,
      likeCount: 0,
      commentCount: 0,
      user: data.user ? {
        id: data.user.id,
        name: data.user.username || data.user.name,
        avatar_url: data.user.avatar_url
      } : undefined,
      game: data.game ? {
        id: data.game.id,
        name: data.game.name,
        cover_url: data.game.cover_url
      } : undefined
    };

    return { success: true, data: review };
  } catch (error) {
    console.error('💥 Unexpected error creating review:', error);
    
    // Log more details about the error
    if (error instanceof Error) {
      console.error('Error name:', error.name);
      console.error('Error message:', error.message);
      console.error('Error stack:', error.stack);
    }
    
    return {
      success: false,
      error: error instanceof Error ? `Unexpected error: ${error.message}` : 'Failed to create review due to unexpected error'
    };
  }
};

/**
 * Interface for review data
 */
export interface Review {
  id: number;
  userId: number;
  gameId: number;
  igdb_id?: number; // Add igdb_id from rating table
  rating: number;
  review: string | null;
  postDateTime: string;
  playtimeHours?: number | null;
  isRecommended: boolean | null;
  likeCount?: number;
  commentCount?: number;
  isLiked?: boolean;
  user?: {
    id: number;
    name: string;
    username?: string;
    avatar_url?: string;
  };
  game?: {
    id: number;
    name: string;
    cover_url?: string;
  };
}

/**
 * Interface for comment data
 */
export interface Comment {
  id: number;
  userId: number;
  reviewId: number;
  content: string;
  parentId?: number;
  createdAt: string;
  updatedAt: string;
  likeCount?: number;
  isLiked?: boolean;
  replies?: Comment[];
  user?: {
    id: number;
    name: string;
    username?: string;
    avatar_url?: string;
  };
}

/**
 * Interface for pagination parameters
 */
interface PaginationParams {
  limit?: number;
  offset?: number;
}

/**
 * Interface for standardized response
 */
interface ServiceResponse<T> {
  success: boolean;
  data?: T;
  error?: string;
  count?: number;
}

/**
 * Get user's review for a specific game by IGDB ID
 * @param igdbId - The IGDB ID of the game
 */
export const getUserReviewForGameByIGDBId = async (igdbId: number): Promise<ServiceResponse<Review | null>> => {
  try {
    console.log('🔍 Getting user review for game IGDB ID:', igdbId);
    
    const userId = await getCurrentUserId();
    if (!userId) {
      return { success: false, error: 'User not authenticated' };
    }

    // First find the database game ID by IGDB ID
    const { data: gameData, error: gameError } = await supabase
      .from('game')
      .select('id')
      .eq('igdb_id', igdbId)
      .single();

    if (gameError && gameError.code !== 'PGRST116') {
      console.error('❌ Error finding game by IGDB ID:', gameError);
      return { success: false, error: `Failed to find game: ${gameError.message}` };
    }

    if (!gameData) {
      console.log('ℹ️ Game not found in database for IGDB ID:', igdbId);
      return { success: true, data: null };
    }

    // Now get the user's review using the database game ID
    return await getUserReviewForGame(gameData.id);
  } catch (error) {
    console.error('💥 Unexpected error getting user review by IGDB ID:', error);
    return {
      success: false,
      error: error instanceof Error ? error.message : 'Failed to get user review'
    };
  }
};

/**
 * Get user's review for a specific game
 * @param gameId - The database game.id (not IGDB ID)
 */
export const getUserReviewForGame = async (gameId: number): Promise<ServiceResponse<Review | null>> => {
  try {
    console.log('🔍 Getting user review for game:', gameId);
    
    const userId = await getCurrentUserId();
    if (!userId) {
      return { success: false, error: 'User not authenticated' };
    }

    // Get the user's review for this game using database ID directly
    const { data, error } = await supabase
      .from('rating')
      .select(`
        *,
        user!fk_rating_user(*),
        game(*)
      `)
      .eq('user_id', userId)
      .eq('game_id', gameId)
      .single();

    if (error && error.code !== 'PGRST116') {
      console.error('❌ Error fetching user review:', error);
      return { success: false, error: `Failed to fetch review: ${error.message}` };
    }

    if (!data) {
      console.log('ℹ️ No review found for user and game');
      return { success: true, data: null };
    }

    // Transform to our interface
    const review: Review = {
      id: data.id,
      userId: data.user_id,
      gameId: data.game_id,
      rating: data.rating,
      review: data.review,
      postDateTime: data.post_date_time,
      playtimeHours: data.playtime_hours,
      isRecommended: data.is_recommended,
      likeCount: 0,
      commentCount: 0,
      user: data.user ? {
        id: data.user.id,
        name: data.user.username || data.user.name,
        avatar_url: data.user.avatar_url
      } : undefined,
      game: data.game ? {
        id: data.game.id,
        name: data.game.name,
        cover_url: data.game.cover_url
      } : undefined
    };

    console.log('✅ Found user review:', review);
    return { success: true, data: review };
  } catch (error) {
    console.error('💥 Unexpected error getting user review:', error);
    return {
      success: false,
      error: error instanceof Error ? error.message : 'Failed to get user review'
    };
  }
};

/**
 * Update an existing review
 */
export const updateReview = async (
  reviewId: number,
  gameId: number,
  rating: number,
  reviewText?: string,
  isRecommended?: boolean,
  platformName?: string,
  playtimeHours?: number | null
): Promise<ServiceResponse<Review>> => {
  try {
    console.log('🔄 Updating review:', { reviewId, gameId, rating, reviewText, isRecommended });
    
    const userId = await getCurrentUserId();
    if (!userId) {
      return { success: false, error: 'User not authenticated' };
    }

    // Verify the review belongs to the current user
    const { data: existingReview, error: verifyError } = await supabase
      .from('rating')
      .select('id, user_id')
      .eq('id', reviewId)
      .eq('user_id', userId)
      .single();

    if (verifyError || !existingReview) {
      console.error('❌ Review not found or access denied:', verifyError);
      return { success: false, error: 'Review not found or you do not have permission to edit it' };
    }

    // Handle platform mapping if provided
    let platformId: number | undefined;
    if (platformName) {
      const { data: platformData, error: platformError } = await supabase
        .from('platform')
        .select('id')
        .eq('name', platformName)
        .single();

      if (platformError || !platformData) {
        console.error('❌ Platform lookup error:', platformError, 'for platform:', platformName);
        return { success: false, error: `Platform "${platformName}" not found in database` };
      }

      platformId = platformData.id;
      console.log('✅ Using platform ID:', platformId, 'for platform:', platformName);
    }

    // Update the review with sanitization
    const updateData: any = {
      rating: rating,
      review: reviewText ? sanitizeRich(reviewText) : null, // Sanitize review text
      is_recommended: isRecommended,
      updated_at: new Date().toISOString(),
      playtime_hours: playtimeHours || null // Add playtime
    };

    // Add platform_id if provided
    if (platformId !== undefined) {
      updateData.platform_id = platformId;
    }

    const { data, error } = await supabase
      .from('rating')
      .update(updateData)
      .eq('id', reviewId)
      .select(`
        *,
        user!fk_rating_user(*),
        game(*)
      `)
      .single();

    if (error) {
      console.error('❌ Review update error:', error);
      return { success: false, error: `Failed to update review: ${error.message} (Code: ${error.code})` };
    }

    // Transform to our interface
    const review: Review = {
      id: data.id,
      userId: data.user_id,
      gameId: data.game_id,
      rating: data.rating,
      review: data.review,
      postDateTime: data.post_date_time,
      playtimeHours: data.playtime_hours,
      isRecommended: data.is_recommended,
      likeCount: 0,
      commentCount: 0,
      user: data.user ? {
        id: data.user.id,
        name: data.user.username || data.user.name,
        avatar_url: data.user.avatar_url
      } : undefined,
      game: data.game ? {
        id: data.game.id,
        name: data.game.name,
        cover_url: data.game.cover_url
      } : undefined
    };

    console.log('✅ Review updated successfully:', review);
    return { success: true, data: review };
  } catch (error) {
    console.error('💥 Unexpected error updating review:', error);
    return {
      success: false,
      error: error instanceof Error ? `Unexpected error: ${error.message}` : 'Failed to update review due to unexpected error'
    };
  }
};

/**
 * Get reviews for current user
 */
export const getUserReviews = async (): Promise<ServiceResponse<Review[]>> => {
  try {
    const userId = await getCurrentUserId();
    
    if (!userId) {
      return { success: false, error: 'User not authenticated' };
    }

    const { data, error, count } = await supabase
      .from('rating')
      .select(`
        *,
        user!fk_rating_user(*),
        game(*)
      `, { count: 'exact' })
      .eq('user_id', userId)
      .order('post_date_time', { ascending: false });

    if (error) throw error;

    const reviews: Review[] = data?.map(item => ({
      id: item.id,
      userId: item.user_id,
      gameId: item.game_id,
      rating: item.rating,
      review: item.review,
      postDateTime: item.post_date_time,
      playtimeHours: item.playtime_hours,
      isRecommended: item.is_recommended,
      likeCount: 0, // Will be populated by separate query if needed
      commentCount: 0, // Will be populated by separate query if needed
      user: item.user ? {
        id: item.user.id,
        name: item.user.name,
        avatar_url: item.user.avatar_url
      } : undefined,
      game: item.game ? {
        id: item.game.id,
        name: item.game.name,
        cover_url: item.game.cover_url
      } : undefined
    })) || [];

    return { success: true, data: reviews, count };
  } catch (error) {
    console.error('Error fetching user reviews:', error);
    return {
      success: false,
      error: error instanceof Error ? error.message : 'Failed to fetch user reviews'
    };
  }
};

/**
 * Get review by ID with likes and comments count
 */
export const getReview = async (
  reviewId: number
): Promise<ServiceResponse<Review>> => {
  try {
    // Validate input
    if (!reviewId || isNaN(reviewId)) {
      return { success: false, error: 'Invalid review ID' };
    }

    // Fetch review with user and game info
    const { data, error } = await supabase
      .from('rating')
      .select(`
        *,
        user!fk_rating_user(*),
        game(*)
      `)
      .eq('id', reviewId)
      .single();

    if (error) throw error;
    if (!data) return { success: false, error: 'Review not found' };

    // Use computed columns for much faster performance (no JOINs or COUNT queries needed)
    const likeCount = data.like_count || 0;
    const commentCount = data.comment_count || 0;

    // Transform to our interface
    const review: Review = {
      id: data.id,
      userId: data.user_id,
      gameId: data.game_id,
      rating: data.rating,
      review: data.review,
      postDateTime: data.post_date_time,
      playtimeHours: data.playtime_hours,
      isRecommended: data.is_recommended,
      likeCount: likeCount || 0,
      commentCount: commentCount || 0,
      user: data.user ? {
        id: data.user.id,
        name: data.user.username || data.user.name,
        avatar_url: data.user.avatar_url
      } : undefined,
      game: data.game ? {
        id: data.game.id,
        name: data.game.name,
        cover_url: data.game.cover_url
      } : undefined
    };

    return { success: true, data: review };
  } catch (error) {
    console.error('Error fetching review:', error);
    return {
      success: false,
      error: error instanceof Error ? error.message : 'Failed to fetch review'
    };
  }
};

/**
 * Check if user has liked a review
 */
export const hasUserLikedReview = async (
  userId: number,
  reviewId: number
): Promise<ServiceResponse<boolean>> => {
  try {
    // Validate input
    if (!userId || isNaN(userId)) {
      return { success: false, error: 'Invalid user ID' };
    }
    if (!reviewId || isNaN(reviewId)) {
      return { success: false, error: 'Invalid review ID' };
    }

    const { data, error } = await supabase
      .from('content_like')
      .select('id')
      .eq('user_id', userId)
      .eq('rating_id', reviewId)
      .maybeSingle(); // Use maybeSingle() to avoid 406 errors

    if (error) {
      throw error;
    }

    return { success: true, data: !!data };
  } catch (error) {
    console.error('Error checking if user liked review:', error);
    return {
      success: false,
      error: error instanceof Error ? error.message : 'Failed to check like status'
    };
  }
};

/**
 * Toggle like on a review using stored procedure (most performant approach)
 */
const toggleReviewLike = async (
  userId: number,
  reviewId: number,
  action: 'like' | 'unlike'
): Promise<ServiceResponse<{ likeCount: number; isLiked: boolean }>> => {
  console.log(`👍 toggleReviewLike called with:`, { userId, reviewId, action });
  
  try {
    // Validate input
    if (!userId || isNaN(userId)) {
      console.error('❌ Invalid user ID:', { userId });
      return { success: false, error: 'Invalid user ID' };
    }
    if (!reviewId || isNaN(reviewId)) {
      console.error('❌ Invalid review ID:', { reviewId });
      return { success: false, error: 'Invalid review ID' };
    }

    // Use the stored procedure for atomic operation
    const { data, error } = await supabase.rpc('simple_toggle_like', {
      p_user_id: userId,
      p_review_id: reviewId
    });

    if (error) {
      console.error('❌ Error toggling like:', error);
      throw error;
    }

    // Parse the response
    const result = data as { success: boolean; action: string; liked: boolean; error?: string };
    
    if (!result.success) {
      return { 
        success: false, 
        error: result.error || 'Failed to toggle like' 
      };
    }

    // Get the updated like count
    const { data: rating } = await supabase
      .from('rating')
      .select('like_count')
      .eq('id', reviewId)
      .single();

    console.log(`✅ Review ${result.action} successfully`);

    return {
      success: true,
      data: { 
        likeCount: rating?.like_count || 0,
        isLiked: result.liked
      }
    };
  } catch (error) {
    console.error('Error toggling review like:', error);
    return {
      success: false,
      error: error instanceof Error ? error.message : 'Failed to toggle like'
    };
  }
};

/**
 * Like a review
 */
export const likeReview = async (
  userId: number,
  reviewId: number
): Promise<ServiceResponse<{ likeCount: number }>> => {
  const result = await toggleReviewLike(userId, reviewId, 'like');
  return {
    success: result.success,
    error: result.error,
    data: result.data ? { likeCount: result.data.likeCount } : undefined
  };
};

/**
 * Unlike a review
 */
export const unlikeReview = async (
  userId: number,
  reviewId: number
): Promise<ServiceResponse<{ likeCount: number }>> => {
  const result = await toggleReviewLike(userId, reviewId, 'unlike');
  return {
    success: result.success,
    error: result.error,
    data: result.data ? { likeCount: result.data.likeCount } : undefined
  };
};

/**
 * Toggle comment like using stored procedure
 */
const toggleCommentLike = async (
  userId: number,
  commentId: number
): Promise<ServiceResponse<{ likeCount: number }>> => {
  console.log('👍 Toggling comment like:', { userId, commentId });
  
  try {
    // Validate input
    if (!userId || isNaN(userId)) {
      console.error('❌ Invalid user ID:', { userId });
      return { success: false, error: 'Invalid user ID' };
    }
    if (!commentId || isNaN(commentId)) {
      console.error('❌ Invalid comment ID:', { commentId });
      return { success: false, error: 'Invalid comment ID' };
    }

    // Call the stored procedure
    const { data, error } = await supabase.rpc('simple_toggle_comment_like', {
      p_user_id: userId,
      p_comment_id: commentId
    });

    if (error) {
      console.error('❌ Error toggling comment like:', error);
      throw error;
    }

    if (!data || !data.success) {
      console.error('❌ Failed to toggle comment like:', data);
      return {
        success: false,
        error: data?.error || 'Failed to toggle comment like'
      };
    }

    console.log('✅ Comment like toggled:', data.action);
    return {
      success: true,
      data: { likeCount: data.likeCount || 0 }
    };
  } catch (error) {
    console.error('Error toggling comment like:', error);
    return {
      success: false,
      error: error instanceof Error ? error.message : 'Failed to toggle comment like'
    };
  }
};

/**
 * Like a comment
 */
export const likeComment = async (
  userId: number,
  commentId: number
): Promise<ServiceResponse<{ likeCount: number }>> => {
  return toggleCommentLike(userId, commentId);
};

/**
 * Unlike a comment
 */
export const unlikeComment = async (
  userId: number,
  commentId: number
): Promise<ServiceResponse<{ likeCount: number }>> => {
  return toggleCommentLike(userId, commentId);
};

/**
 * Check if user has liked a comment
 */
export const hasUserLikedComment = async (
  userId: number,
  commentId: number
): Promise<ServiceResponse<boolean>> => {
  try {
    // Validate input
    if (!userId || isNaN(userId)) {
      return { success: false, error: 'Invalid user ID' };
    }
    if (!commentId || isNaN(commentId)) {
      return { success: false, error: 'Invalid comment ID' };
    }

    const { data, error } = await supabase
      .from('content_like')
      .select('id')
      .eq('user_id', userId)
      .eq('comment_id', commentId)
      .maybeSingle();

    if (error) {
      throw error;
    }

    return { success: true, data: !!data };
  } catch (error) {
    console.error('Error checking if user liked comment:', error);
    return {
      success: false,
      error: error instanceof Error ? error.message : 'Failed to check comment like status'
    };
  }
};

/**
 * Get comments for a review
 */
export const getCommentsForReview = async (
  reviewId: number,
  { limit = 50, offset = 0 }: PaginationParams = {},
  currentUserId?: number
): Promise<ServiceResponse<Comment[]>> => {
  try {
    // Validate input
    if (!reviewId || isNaN(reviewId)) {
      return { success: false, error: 'Invalid review ID' };
    }

    // Fetch all comments for the review (including like_count from database)
    const { data, error, count } = await supabase
      .from('comment')
      .select(`
        *,
        user:comment_user_id_fkey(id, username, name, avatar_url)
      `, { count: 'exact' })
      .eq('rating_id', reviewId)
      .order('created_at', { ascending: false })
      .range(offset, offset + limit - 1);

    if (error) throw error;

    // If user is authenticated, batch check which comments they've liked
    let userLikedComments = new Set<number>();
    if (currentUserId && data && data.length > 0) {
      const commentIds = data.map(c => c.id);
      const { data: likes } = await supabase
        .from('content_like')
        .select('comment_id')
        .eq('user_id', currentUserId)
        .in('comment_id', commentIds);
      
      if (likes) {
        userLikedComments = new Set(likes.map(l => l.comment_id));
      }
    }

    // Build 2-level structure (hybrid approach)
    const commentMap = new Map<number, Comment>();
    const topLevelComments: Comment[] = [];
    const topLevelParentMap = new Map<number, number>(); // Maps comment ID to its top-level parent

    // First pass: create all comment objects and identify top-level parents
    data?.forEach(item => {
      const comment: Comment = {
        id: item.id,
        userId: item.user_id,
        reviewId: item.rating_id,
        content: item.content,
        parentId: item.parent_comment_id || undefined,
        createdAt: item.created_at,
        updatedAt: item.updated_at,
        likeCount: item.like_count || 0,  // Use the pre-calculated like_count from database
        isLiked: userLikedComments.has(item.id),  // Check if current user liked this comment
        replies: [],
        user: item.user ? {
          id: item.user.id,
          name: item.user.username || item.user.name,
          avatar_url: item.user.avatar_url
        } : undefined
      };

      commentMap.set(comment.id, comment);
      
      // Track top-level parent for each comment
      if (!comment.parentId) {
        topLevelParentMap.set(comment.id, comment.id);
      }
    });

    // Second pass: find top-level parent for nested replies
    commentMap.forEach(comment => {
      if (comment.parentId) {
        // Find the top-level parent by traversing up the chain
        let currentParentId = comment.parentId;
        let topLevelParent = currentParentId;
        let depth = 0;
        const maxDepth = 10; // Prevent infinite loops
        
        while (currentParentId && depth < maxDepth) {
          const parent = commentMap.get(currentParentId);
          if (!parent || !parent.parentId) {
            topLevelParent = currentParentId;
            break;
          }
          currentParentId = parent.parentId;
          depth++;
        }
        
        topLevelParentMap.set(comment.id, topLevelParent);
      }
    });

    // Third pass: build 2-level tree structure
    commentMap.forEach(comment => {
      if (!comment.parentId) {
        // This is a top-level comment
        topLevelComments.push(comment);
      } else {
        // This is a reply - attach it to its top-level parent
        const topLevelParentId = topLevelParentMap.get(comment.id);
        if (topLevelParentId && topLevelParentId !== comment.id) {
          const topLevelParent = commentMap.get(topLevelParentId);
          if (topLevelParent) {
            // For 2-level structure, all replies go under the top-level comment
            // Update the parentId to point to the top-level comment
            comment.parentId = topLevelParentId;
            topLevelParent.replies?.push(comment);
          } else {
            // Orphaned comment - add as top-level
            topLevelComments.push(comment);
          }
        } else {
          // No valid parent found - add as top-level
          topLevelComments.push(comment);
        }
      }
    });

    // Sort replies by timestamp (oldest first) for better conversation flow
    topLevelComments.forEach(comment => {
      if (comment.replies && comment.replies.length > 0) {
        comment.replies.sort((a, b) => 
          new Date(a.createdAt).getTime() - new Date(b.createdAt).getTime()
        );
      }
    });

    return {
      success: true,
      data: topLevelComments,
      count
    };
  } catch (error) {
    console.error('Error fetching comments:', error);
    return {
      success: false,
      error: error instanceof Error ? error.message : 'Failed to fetch comments'
    };
  }
};

/**
 * Add a comment to a review
 */
export const addComment = async (
  userId: number,
  reviewId: number,
  content: string,
  parentId?: number
): Promise<ServiceResponse<Comment>> => {
  console.log('💬 addComment called with:', { userId, reviewId, contentLength: content.length, parentId });
  
  try {
    // Validate input
    if (!userId || isNaN(userId)) {
      console.error('❌ Invalid user ID in addComment:', { userId, isNaN: isNaN(userId) });
      return { success: false, error: 'Invalid user ID' };
    }
    if (!reviewId || isNaN(reviewId)) {
      console.error('❌ Invalid review ID in addComment:', { reviewId });
      return { success: false, error: 'Invalid review ID' };
    }
    if (!content || content.trim().length === 0) {
      return { success: false, error: 'Comment content cannot be empty' };
    }
    if (content.length > 500) {
      return { success: false, error: 'Comment content exceeds maximum length (500 characters)' };
    }

    // Sanitize content to prevent XSS attacks
    const sanitizedContent = sanitizeRich(content.trim());

    // Validate parent comment and handle 2-level structure
    let finalParentId = parentId;
    if (parentId) {
      const { data: parentComment, error: parentError } = await supabase
        .from('comment')
        .select('id, parent_comment_id')
        .eq('id', parentId)
        .single();

      if (parentError || !parentComment) {
        return { success: false, error: 'Parent comment not found' };
      }
      
      // For 2-level structure: if replying to a reply, use the original parent's ID
      if (parentComment.parent_comment_id) {
        // This is a reply to a reply - use the top-level comment ID instead
        finalParentId = parentComment.parent_comment_id;
        console.log('📝 Reply to reply detected, using top-level parent:', finalParentId);
      }
    }

    // Insert comment
    console.log('📤 Inserting comment with:', { user_id: userId, rating_id: reviewId, contentLength: sanitizedContent.length, parentId: finalParentId });
    const { data, error } = await supabase
      .from('comment')
      .insert({
        user_id: userId,
        rating_id: reviewId,
        content: sanitizedContent,
        parent_comment_id: finalParentId || null,
        is_published: true
      })
      .select(`
        *,
        user:comment_user_id_fkey(id, username, name, avatar_url)
      `)
      .single();

    if (error) {
      console.error('❌ Error inserting comment:', error);
      throw error;
    }
    console.log('✅ Comment inserted successfully:', { commentId: data.id });

    // Transform to our interface
    const comment: Comment = {
      id: data.id,
      userId: data.user_id,
      reviewId: data.rating_id,
      content: data.content,
      parentId: data.parent_comment_id || undefined,
      createdAt: data.created_at,
      updatedAt: data.updated_at,
      replies: [],
      user: data.user ? {
        id: data.user.id,
        name: data.user.username || data.user.name,
        avatar_url: data.user.avatar_url
      } : undefined
    };

    return {
      success: true,
      data: comment
    };
  } catch (error) {
    console.error('Error adding comment:', error);
    return {
      success: false,
      error: error instanceof Error ? error.message : 'Failed to add comment'
    };
  }
};

/**
 * Edit a comment
 */
export const editComment = async (
  commentId: number,
  content: string
): Promise<ServiceResponse<Comment>> => {
  console.log('✏️ editComment called with:', { commentId, contentLength: content.length });
  
  try {
    // Validate input
    if (!commentId || isNaN(commentId)) {
      return { success: false, error: 'Invalid comment ID' };
    }
    if (!content || content.trim().length === 0) {
      return { success: false, error: 'Comment content cannot be empty' };
    }
    if (content.length > 500) {
      return { success: false, error: 'Comment content exceeds maximum length (500 characters)' };
    }

    // Get current user ID to verify ownership
    const userId = await getCurrentUserId();
    if (!userId) {
      return { success: false, error: 'User not authenticated' };
    }

    // Verify the comment belongs to the current user
    const { data: existingComment, error: verifyError } = await supabase
      .from('comment')
      .select('id, user_id')
      .eq('id', commentId)
      .eq('user_id', userId)
      .single();

    if (verifyError || !existingComment) {
      console.error('❌ Comment not found or access denied:', verifyError);
      return { success: false, error: 'Comment not found or you do not have permission to edit it' };
    }

    // Sanitize content to prevent XSS attacks
    const sanitizedContent = sanitizeRich(content.trim());

    // Update comment
    console.log('📤 Updating comment:', { commentId, contentLength: sanitizedContent.length });
    const { data, error } = await supabase
      .from('comment')
      .update({
        content: sanitizedContent,
        updated_at: new Date().toISOString()
      })
      .eq('id', commentId)
      .select(`
        *,
        user:comment_user_id_fkey(id, username, name, avatar_url)
      `)
      .single();

    if (error) {
      console.error('❌ Error updating comment:', error);
      throw error;
    }
    console.log('✅ Comment updated successfully:', { commentId: data.id });

    // Transform to our interface
    const comment: Comment = {
      id: data.id,
      userId: data.user_id,
      reviewId: data.rating_id,
      content: data.content,
      parentId: data.parent_comment_id || undefined,
      createdAt: data.created_at,
      updatedAt: data.updated_at,
      replies: [],
      user: data.user ? {
        id: data.user.id,
        name: data.user.username || data.user.name,
        avatar_url: data.user.avatar_url
      } : undefined
    };

    return {
      success: true,
      data: comment
    };
  } catch (error) {
    console.error('Error editing comment:', error);
    return {
      success: false,
      error: error instanceof Error ? error.message : 'Failed to edit comment'
    };
  }
};

/**
 * Delete a comment
 */
export const deleteComment = async (
  commentId: number
): Promise<ServiceResponse<boolean>> => {
  console.log('🗑️ deleteComment called with:', { commentId });
  
  try {
    // Validate input
    if (!commentId || isNaN(commentId)) {
      return { success: false, error: 'Invalid comment ID' };
    }

    // Get current user ID to verify ownership
    const userId = await getCurrentUserId();
    if (!userId) {
      return { success: false, error: 'User not authenticated' };
    }

    // Verify the comment belongs to the current user
    const { data: existingComment, error: verifyError } = await supabase
      .from('comment')
      .select('id, user_id')
      .eq('id', commentId)
      .eq('user_id', userId)
      .single();

    if (verifyError || !existingComment) {
      console.error('❌ Comment not found or access denied:', verifyError);
      return { success: false, error: 'Comment not found or you do not have permission to delete it' };
    }

    // Delete comment
    console.log('📤 Deleting comment:', { commentId });
    const { error } = await supabase
      .from('comment')
      .delete()
      .eq('id', commentId);

    if (error) {
      console.error('❌ Error deleting comment:', error);
      throw error;
    }
    console.log('✅ Comment deleted successfully:', { commentId });

    return {
      success: true,
      data: true
    };
  } catch (error) {
    console.error('Error deleting comment:', error);
    return {
      success: false,
      error: error instanceof Error ? error.message : 'Failed to delete comment'
    };
  }
};

/**
 * Delete a review
 */
export const deleteReview = async (
  reviewId: number
): Promise<ServiceResponse<boolean>> => {
  console.log('🗑️ deleteReview called with:', { reviewId });
  
  try {
    // Validate input
    if (!reviewId || isNaN(reviewId)) {
      return { success: false, error: 'Invalid review ID' };
    }

    // Get current user ID to verify ownership
    const userId = await getCurrentUserId();
    if (!userId) {
      return { success: false, error: 'User not authenticated' };
    }

    // Verify the review belongs to the current user
    const { data: existingReview, error: verifyError } = await supabase
      .from('rating')
      .select('id, user_id')
      .eq('id', reviewId)
      .eq('user_id', userId)
      .single();

    if (verifyError || !existingReview) {
      console.error('❌ Review not found or access denied:', verifyError);
      return { success: false, error: 'Review not found or you do not have permission to delete it' };
    }

    // Delete review (this will cascade delete related comments and likes)
    console.log('📤 Deleting review:', { reviewId });
    const { error } = await supabase
      .from('rating')
      .delete()
      .eq('id', reviewId);

    if (error) {
      console.error('❌ Error deleting review:', error);
      throw error;
    }
    console.log('✅ Review deleted successfully:', { reviewId });

    return {
      success: true,
      data: true
    };
  } catch (error) {
    console.error('Error deleting review:', error);
    return {
      success: false,
      error: error instanceof Error ? error.message : 'Failed to delete review'
    };
  }
};

/**
 * Get recent reviews from all users (for landing page)
 */
export const getReviews = async (limit = 10): Promise<ServiceResponse<Review[]>> => {
  try {

    // Use abortController for timeout
    const abortController = new AbortController();
    const timeoutId = setTimeout(() => abortController.abort(), 15000); // 15 second timeout

    try {
      // Simplified query without deep joins to prevent timeout
      const { data, error, count } = await supabase
        .from('rating')
        .select(`
          id,
          user_id,
          game_id,
          igdb_id,
          rating,
          review,
          post_date_time,
          playtime_hours,
          is_recommended
        `, { count: 'exact' })
        .not('review', 'is', null)
        .order('post_date_time', { ascending: false })
        .limit(limit)
        .abortSignal(abortController.signal);

      clearTimeout(timeoutId);

      if (error) {
        console.error('❌ Error fetching reviews:', error);
        throw error;
      }

      // Fetch user and game data separately to avoid complex joins
      const userIds = [...new Set(data?.map(item => item.user_id) || [])];
      const gameIds = [...new Set(data?.map(item => item.game_id) || [])];

      const [usersData, gamesData] = await Promise.all([
        userIds.length > 0 ? supabase
          .from('user')
          .select('id, username, name, avatar_url')
          .in('id', userIds) : Promise.resolve({ data: [] }),
        gameIds.length > 0 ? supabase
          .from('game')
          .select('id, name, cover_url, game_id, igdb_id')
          .in('id', gameIds) : Promise.resolve({ data: [] })
      ]);

      // Create lookup maps for performance
      const usersMap = new Map(usersData.data?.map(user => [user.id, user]) || []);
      const gamesMap = new Map(gamesData.data?.map(game => [game.id, game]) || []);

      const reviews: Review[] = data?.map(item => ({
        id: item.id,
        userId: item.user_id,
        gameId: item.game_id,
        igdb_id: item.igdb_id,
        rating: item.rating,
        review: item.review,
        postDateTime: item.post_date_time,
        playtimeHours: item.playtime_hours,
        isRecommended: item.is_recommended,
        likeCount: 0,
        commentCount: 0,
        user: usersMap.get(item.user_id) ? {
          id: usersMap.get(item.user_id)!.id,
          name: usersMap.get(item.user_id)!.username || usersMap.get(item.user_id)!.name,
          avatar_url: usersMap.get(item.user_id)!.avatar_url
        } : undefined,
        game: gamesMap.get(item.game_id) ? {
          id: gamesMap.get(item.game_id)!.id,
          name: gamesMap.get(item.game_id)!.name,
          cover_url: gamesMap.get(item.game_id)!.cover_url
        } : undefined
      })) || [];

      return { success: true, data: reviews, count };
    } catch (abortError) {
      clearTimeout(timeoutId);
      if (abortError.name === 'AbortError') {
        console.error('❌ Review query timed out after 15 seconds');
        throw new Error('Review query timed out');
      }
      throw abortError;
    }
  } catch (error) {
    console.error('💥 Error fetching reviews:', error);
    return {
      success: false,
      error: error instanceof Error ? error.message : 'Failed to fetch reviews'
    };
  }
};<|MERGE_RESOLUTION|>--- conflicted
+++ resolved
@@ -149,11 +149,7 @@
 
     const gameToInsert = {
       igdb_id: gameData.igdb_id,
-<<<<<<< HEAD
       game_id: `igdb_${gameData.igdb_id}`, // Prefix with 'igdb_' to prevent conflicts
-=======
-      game_id: gameData.igdb_id.toString(), // Just use IGDB ID as string, no prefix needed
->>>>>>> 698efdbf
       name: gameData.name.trim(),
       slug: finalSlug, // Use conflict-aware slug
       cover_url: gameData.cover_url || null,
