--- conflicted
+++ resolved
@@ -83,7 +83,6 @@
     }
   }
 
-<<<<<<< HEAD
   async updateProfile(updates: { username?: string; avatar?: string }): Promise<{ error: any }> {
     try {
       const { data: { user } } = await supabase.auth.getUser();
@@ -115,8 +114,6 @@
       return { error };
     }
   }
-=======
->>>>>>> 531d2d92
 
   async resetPassword(email: string, customRedirectUrl?: string): Promise<{ error: any }> {
     try {
@@ -184,7 +181,6 @@
     return supabase.auth.onAuthStateChange(callback);
   }
 
-<<<<<<< HEAD
   // Create user profile in database after successful signup
   private async createUserProfile(user: User, username: string): Promise<void> {
     try {
@@ -207,8 +203,6 @@
       console.error('Error creating user profile:', error);
     }
   }
-=======
->>>>>>> 531d2d92
 
   // Get user profile from database
   async getUserProfile(userId: string): Promise<{ data: any; error: any }> {
