--- conflicted
+++ resolved
@@ -78,14 +78,8 @@
         includeMetrics: true,
         bypassCache: false // Always use cache for better performance
       });
-      
-<<<<<<< HEAD
-      // Apply content protection filtering
-      const filteredResults = filterProtectedContent(searchResults);
-=======
       // Results are already filtered by the coordination service
       const filteredResults = searchResult.results;
->>>>>>> 064d0615
 
       const data = {
         games: filteredResults,
