--- conflicted
+++ resolved
@@ -15,11 +15,7 @@
 			"longitude": -86.117,
 			"postalCode": "49423"
 		},
-<<<<<<< HEAD
-		"timestamp": 1758837765638
-=======
 		"timestamp": 1758838103337
->>>>>>> 8c36104f
 	},
 	"liveTunnelSlug": "012f2107"
 }