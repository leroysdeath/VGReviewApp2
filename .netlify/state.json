--- conflicted
+++ resolved
@@ -15,10 +15,6 @@
 			"longitude": -86.117,
 			"postalCode": "49423"
 		},
-<<<<<<< HEAD
-		"timestamp": 1756076975605
-=======
 		"timestamp": 1756058850502
->>>>>>> 531d2d92
 	}
 }