[build]
command = "npm install && npm run build"
publish = "dist"

[build.environment]
NODE_VERSION = "20"

# Enhanced security headers
[[headers]]
for = "/*"
[headers.values]
X-Frame-Options = "DENY"
X-XSS-Protection = "1; mode=block"
X-Content-Type-Options = "nosniff"
Referrer-Policy = "strict-origin-when-cross-origin"
Permissions-Policy = "camera=(), microphone=(), geolocation=()"

# Production CORS headers (restrictive)
[[headers]]
for = "/api/*"
[headers.values]
Access-Control-Allow-Methods = "GET, POST, PUT, DELETE, OPTIONS"
Access-Control-Allow-Headers = "Content-Type, Authorization, X-Requested-With, X-Client-Info, ApiKey"
Access-Control-Max-Age = "86400"
Vary = "Origin"

# Cache for static assets
[[headers]]
for = "/assets/*"
[headers.values]
Cache-Control = "public, max-age=31536000, immutable"

[[headers]]
for = "/*.js"
[headers.values]
Cache-Control = "public, max-age=31536000, immutable"

[[headers]]
for = "/*.css"
[headers.values]
Cache-Control = "public, max-age=31536000, immutable"

<<<<<<< HEAD
# Function redirects removed - invalid .netlify path

# API redirects for backwards compatibility
[[redirects]]
from = "/api/*"
to = "/.netlify/functions/:splat"
status = 200

# SPA fallback - serve React app for all routes (MUST be last)
=======
# Specific redirect for reset-password to ensure it works
[[redirects]]
from = "/reset-password"
to = "/index.html"
status = 200

# SPA fallback (keep this last)
>>>>>>> 35137393
[[redirects]]
from = "/*"
to = "/index.html"
status = 200
force = false

# Environment-specific configurations
[context.production.environment]
NODE_ENV = "production"
ENVIRONMENT = "production"

# Development-specific configuration
[context.deploy-preview]
[context.deploy-preview.environment]
NODE_ENV = "development"
ENVIRONMENT = "staging"

[[context.deploy-preview.headers]]
for = "/api/*"
[context.deploy-preview.headers.values]
Access-Control-Allow-Methods = "GET, POST, PUT, DELETE, OPTIONS"
Access-Control-Allow-Headers = "Content-Type, Authorization, X-Requested-With, X-Client-Info, ApiKey"
Access-Control-Allow-Credentials = "true"
Access-Control-Max-Age = "86400"
Vary = "Origin"

[context.branch-deploy]
[context.branch-deploy.environment]
NODE_ENV = "development"
ENVIRONMENT = "development"

[[context.branch-deploy.headers]]
for = "/api/*"
[context.branch-deploy.headers.values]
Access-Control-Allow-Methods = "GET, POST, PUT, DELETE, OPTIONS"
Access-Control-Allow-Headers = "Content-Type, Authorization, X-Requested-With, X-Client-Info, ApiKey"
Access-Control-Allow-Credentials = "true"
Access-Control-Max-Age = "86400"
Vary = "Origin"<|MERGE_RESOLUTION|>--- conflicted
+++ resolved
@@ -40,17 +40,6 @@
 [headers.values]
 Cache-Control = "public, max-age=31536000, immutable"
 
-<<<<<<< HEAD
-# Function redirects removed - invalid .netlify path
-
-# API redirects for backwards compatibility
-[[redirects]]
-from = "/api/*"
-to = "/.netlify/functions/:splat"
-status = 200
-
-# SPA fallback - serve React app for all routes (MUST be last)
-=======
 # Specific redirect for reset-password to ensure it works
 [[redirects]]
 from = "/reset-password"
@@ -58,7 +47,6 @@
 status = 200
 
 # SPA fallback (keep this last)
->>>>>>> 35137393
 [[redirects]]
 from = "/*"
 to = "/index.html"
