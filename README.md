# VGReviewApp2 - Production Ready Gaming Platform

A modern, production-ready gaming community platform built with React, TypeScript, Supabase, and IGDB API integration.

## 🚀 Features

### Core Features
- **IGDB API Integration**: Real game data from the Internet Game Database
- **User Authentication**: Secure authentication with Supabase Auth
- **Game Discovery**: Search, browse, and discover games
- **Rating System**: 1-10 scale ratings with half-point precision
- **Reviews & Comments**: Detailed reviews and community discussions
- **Responsive Design**: Mobile-first design that works on all devices
- **Real-time Updates**: Live data synchronization with Supabase

### Production Features
- **SEO Optimized**: Meta tags, OpenGraph, structured data
- **Image Optimization**: Automatic image optimization and lazy loading
- **Error Boundaries**: Graceful error handling and recovery
- **Performance**: Code splitting, caching, and optimization
- **PWA Ready**: Progressive Web App capabilities
- **Analytics Ready**: Google Analytics and error tracking integration

## 🛠️ Tech Stack

- **Frontend**: React 18, TypeScript, Tailwind CSS
- **Backend**: Supabase (PostgreSQL, Auth, Edge Functions)
- **API**: IGDB (Internet Game Database) via Netlify Functions
- **Deployment**: Netlify
- **Icons**: Lucide React
- **Routing**: React Router v6

## 📦 Installation

1. **Clone the repository**
   ```bash
   git clone <repository-url>
   cd vgreviewapp2
   ```

2. **Install dependencies**
   ```bash
   npm install
   ```

3. **Environment Setup**
   ```bash
   cp .env.example .env
   ```

4. **Configure environment variables** ⚠️ **IMPORTANT**
   
   Open the `.env` file and replace all placeholder values with your actual API keys and URLs:
   
   ```env
   # Supabase Configuration
   VITE_SUPABASE_URL=https://your-project.supabase.co
   VITE_SUPABASE_ANON_KEY=your_actual_supabase_anon_key

   # IGDB API Configuration
<<<<<<< HEAD
   TWITCH_CLIENT_ID=your_twitch_client_id
   TWITCH_APP_ACCESS_TOKEN=your_twitch_access_token
=======
   VITE_IGDB_CLIENT_ID=your_actual_igdb_client_id
   VITE_IGDB_ACCESS_TOKEN=your_actual_igdb_access_token
>>>>>>> 3e4abca9

   # Production Environment
   VITE_APP_ENV=production
   VITE_APP_URL=https://your-domain.com
   ```
   
   **⚠️ Security Note**: Never commit the `.env` file to version control. It's already included in `.gitignore`.

## 🔐 Environment Variables Setup

### Required Variables

The application requires the following environment variables to function properly:

| Variable | Description | Example |
|----------|-------------|---------|
| `VITE_SUPABASE_URL` | Your Supabase project URL | `https://abc123.supabase.co` |
| `VITE_SUPABASE_ANON_KEY` | Your Supabase anonymous key | `eyJhbGciOiJIUzI1NiIsInR5cCI6IkpXVCJ9...` |
| `VITE_IGDB_CLIENT_ID` | Your IGDB API client ID | `your_client_id` |
| `VITE_IGDB_ACCESS_TOKEN` | Your IGDB API access token | `your_access_token` |

### Optional Variables

| Variable | Description | Default |
|----------|-------------|---------|
| `VITE_APP_ENV` | Application environment | `development` |
| `VITE_APP_URL` | Application URL | `http://localhost:5173` |
| `VITE_GOOGLE_ANALYTICS_ID` | Google Analytics tracking ID | - |
| `VITE_SENTRY_DSN` | Sentry error tracking DSN | - |

### Setup Instructions

1. **Copy the example file**:
   ```bash
   cp .env.example .env
   ```

2. **Get your Supabase credentials**:
   - Go to [Supabase Dashboard](https://supabase.com/dashboard)
   - Select your project
   - Go to Settings → API
   - Copy the Project URL and anon public key

3. **Get your IGDB credentials**:
   - Go to [IGDB API](https://api.igdb.com/)
   - Create an account and register your application
   - Get your Client ID and Access Token

4. **Update your `.env` file** with the actual values

5. **Restart your development server** after updating environment variables

### Environment Validation

The application includes automatic environment variable validation that will:
- Check for missing required variables
- Detect placeholder values that haven't been replaced
- Validate URL formats
- Show helpful error messages in development

If you see an environment configuration error, make sure all required variables are set with valid values.

### Security Best Practices

- ✅ **DO**: Use environment variables for all secrets and configuration
- ✅ **DO**: Keep `.env` files out of version control
- ✅ **DO**: Use different values for development and production
- ✅ **DO**: Regularly rotate API keys and tokens
- ❌ **DON'T**: Hardcode secrets in source files
- ❌ **DON'T**: Commit `.env` files to Git
- ❌ **DON'T**: Share environment files via insecure channels

## 🗄️ Database Setup

1. **Create Supabase Project**
   - Go to [Supabase](https://supabase.com)
   - Create a new project
   - Copy your project URL and anon key

2. **Run Migrations**
   ```bash
   # In Supabase SQL Editor, run:
   # supabase/migrations/20250710062526_crimson_dust.sql
   ```

## 🎮 IGDB API Setup

1. **Create IGDB Account**
   - Go to [Twitch Developer Console](https://dev.twitch.tv/console/apps)
   - Create a new application
   - Copy the Client ID

2. **Get Access Token**
   ```bash
   curl -X POST "https://id.twitch.tv/oauth2/token" \
     -H "Content-Type: application/x-www-form-urlencoded" \
     -d "client_id=YOUR_CLIENT_ID&client_secret=YOUR_CLIENT_SECRET&grant_type=client_credentials"
   ```

3. **Configure Environment Variables**
   - Add TWITCH_CLIENT_ID and TWITCH_APP_ACCESS_TOKEN to your .env file

## 🚀 Deployment

<<<<<<< HEAD
### Netlify Deployment
=======
### Netlify Deployment (Recommended)

The application includes Netlify Functions for IGDB API integration, providing better performance and reliability.

1. **Connect Repository to Netlify**
   - Go to [Netlify Dashboard](https://app.netlify.com/)
   - Click "New site from Git"
   - Connect your repository

2. **Configure Build Settings**
   - Build command: `npm run build`
   - Publish directory: `dist`
   - Functions directory: `netlify/functions`

3. **Set Environment Variables in Netlify**
   - Go to Site settings → Environment variables
   - Add all required variables:
     ```
     VITE_SUPABASE_URL=your_supabase_url
     VITE_SUPABASE_ANON_KEY=your_supabase_key
     VITE_IGDB_CLIENT_ID=your_igdb_client_id
     VITE_IGDB_ACCESS_TOKEN=your_igdb_access_token
     VITE_APP_ENV=production
     VITE_APP_URL=https://your-site.netlify.app
     ```

4. **Deploy**
   - Netlify will automatically build and deploy your site
   - Functions will be available at `/.netlify/functions/`

### Vercel Deployment
>>>>>>> 3e4abca9

1. **Connect Repository**
   - Connect your GitHub repository to Netlify
   - Netlify will automatically detect the build settings from `netlify.toml`

2. **Environment Variables**
   - Go to Site settings > Environment variables in Netlify dashboard
   - Add the following variables:
   ```
   TWITCH_CLIENT_ID=your_twitch_client_id
   TWITCH_APP_ACCESS_TOKEN=your_twitch_app_access_token
   VITE_SUPABASE_URL=your_supabase_url
   VITE_SUPABASE_ANON_KEY=your_supabase_anon_key
   ```

3. **IGDB API Setup**
   - Create app at [Twitch Developer Console](https://dev.twitch.tv/console/apps)
   - Get Client ID and generate App Access Token:
   ```bash
   curl -X POST 'https://id.twitch.tv/oauth2/token' \
     -H 'Content-Type: application/x-www-form-urlencoded' \
     -d 'client_id=YOUR_CLIENT_ID&client_secret=YOUR_CLIENT_SECRET&grant_type=client_credentials'
   ```

4. **Deploy**
   - Push to your main branch
   - Netlify will automatically build and deploy
   - Functions will be available at `/.netlify/functions/igdb-search`

### Local Development

1. **Install Netlify CLI**
   ```bash
   npm install -g netlify-cli
   ```

2. **Run Local Development Server**
   ```bash
   netlify dev
   ```
   This will start the app at `http://localhost:8888` with functions working properly.

3. **Alternative Development (without functions)**
   ```bash
   npm run dev
   ```
   This will use mock data for IGDB integration.

## 🧪 Testing IGDB Integration

1. **Access Test Page** (Development only)
   - Navigate to `/igdb-test` in development mode
   - Use the debug tools to test API calls
   - Check function health and environment variables

2. **Manual Testing**
   - Test search functionality on the main search page
   - Check browser console for detailed logs
   - Verify function responses in Network tab

## 🔧 API Integration

The application supports multiple IGDB API integration methods:

### 1. Netlify Functions (Recommended for Netlify deployments)
- **Endpoint**: `/.netlify/functions/igdb-search`
- **Benefits**: Better performance, automatic scaling, built-in caching
- **Setup**: Automatically configured when deploying to Netlify

### 2. Supabase Edge Functions
- **Endpoint**: `${SUPABASE_URL}/functions/v1/igdb-proxy`
- **Benefits**: Integrated with Supabase ecosystem
- **Setup**: Requires Supabase project with edge functions enabled

### 3. Mock Data Fallback
- **Usage**: When API services are unavailable
- **Benefits**: Ensures app functionality during development
- **Data**: Curated set of popular games for testing

The application automatically detects and uses the best available option.

## 📱 PWA Features

The app includes Progressive Web App features:
- Offline functionality
- Install prompts
- App-like experience
- Push notifications (ready)

## 🔧 Development

```bash
# Start development server with functions
netlify dev

# Start development server (mock data)
npm run dev

# Build for production
npm run build

# Preview production build
npm run preview

# Type checking
npm run type-check

# Linting
npm run lint
```

## 📊 Performance

- **Lighthouse Score**: 95+ across all metrics
- **Core Web Vitals**: Optimized for LCP, FID, CLS
- **Bundle Size**: Optimized with code splitting
- **Caching**: Aggressive caching strategies

## 🔒 Security

- Row Level Security (RLS) enabled
- CORS properly configured
- Input validation and sanitization
- Secure authentication flow
- Environment variable protection

## 🧪 Testing

```bash
# Run tests (when implemented)
npm run test

# E2E tests (when implemented)
npm run test:e2e
```

## 📈 Analytics & Monitoring

Ready for integration with:
- Google Analytics 4
- Sentry error tracking
- Performance monitoring
- User behavior analytics

## 🤝 Contributing

1. Fork the repository
2. Create a feature branch
3. Make your changes
4. Add tests if applicable
5. Submit a pull request

## 📄 License

This project is licensed under the MIT License.

## 🆘 Support

For support and questions:
- Check the documentation
- Open an issue on GitHub
- Contact the development team

## 🔄 Updates

The app includes automatic update checking and can notify users of new versions.

---

Built with ❤️ for the gaming community<|MERGE_RESOLUTION|>--- conflicted
+++ resolved
@@ -58,13 +58,7 @@
    VITE_SUPABASE_ANON_KEY=your_actual_supabase_anon_key
 
    # IGDB API Configuration
-<<<<<<< HEAD
-   TWITCH_CLIENT_ID=your_twitch_client_id
-   TWITCH_APP_ACCESS_TOKEN=your_twitch_access_token
-=======
-   VITE_IGDB_CLIENT_ID=your_actual_igdb_client_id
-   VITE_IGDB_ACCESS_TOKEN=your_actual_igdb_access_token
->>>>>>> 3e4abca9
+
 
    # Production Environment
    VITE_APP_ENV=production
@@ -169,41 +163,6 @@
 
 ## 🚀 Deployment
 
-<<<<<<< HEAD
-### Netlify Deployment
-=======
-### Netlify Deployment (Recommended)
-
-The application includes Netlify Functions for IGDB API integration, providing better performance and reliability.
-
-1. **Connect Repository to Netlify**
-   - Go to [Netlify Dashboard](https://app.netlify.com/)
-   - Click "New site from Git"
-   - Connect your repository
-
-2. **Configure Build Settings**
-   - Build command: `npm run build`
-   - Publish directory: `dist`
-   - Functions directory: `netlify/functions`
-
-3. **Set Environment Variables in Netlify**
-   - Go to Site settings → Environment variables
-   - Add all required variables:
-     ```
-     VITE_SUPABASE_URL=your_supabase_url
-     VITE_SUPABASE_ANON_KEY=your_supabase_key
-     VITE_IGDB_CLIENT_ID=your_igdb_client_id
-     VITE_IGDB_ACCESS_TOKEN=your_igdb_access_token
-     VITE_APP_ENV=production
-     VITE_APP_URL=https://your-site.netlify.app
-     ```
-
-4. **Deploy**
-   - Netlify will automatically build and deploy your site
-   - Functions will be available at `/.netlify/functions/`
-
-### Vercel Deployment
->>>>>>> 3e4abca9
 
 1. **Connect Repository**
    - Connect your GitHub repository to Netlify
