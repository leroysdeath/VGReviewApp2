--- conflicted
+++ resolved
@@ -16,12 +16,8 @@
     "@supabase/supabase-js": "^2.50.3",
     "@types/react-datepicker": "^7.0.0",
     "@types/react-router-dom": "^5.3.3",
-<<<<<<< HEAD
     "dotenv": "^17.2.0",
-=======
     "@types/react-select": "^5.0.1",
-    "dotenv": "^17.1.0",
->>>>>>> 19a69804
     "lucide-react": "^0.344.0",
     "react": "^18.3.1",
     "react-datepicker": "^8.4.0",
