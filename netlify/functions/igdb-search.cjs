--- conflicted
+++ resolved
@@ -150,14 +150,10 @@
 
       if (isMinimalMode) {
         // MINIMAL FIELDS - Only what SearchResultsPage actually displays
-<<<<<<< HEAD
         // ⚠️ FILTERING DISABLED 2025-01-10: Removed "where category = (0,4,8,9,10,11) & version_parent = null;"
+        // This allows all game types including remasters, ports, and alternate versions (like GoldenEye 007 N64)
         // TO RESTORE: Add back after "limit ${limit};" → ; where category = (0,4,8,9,10,11) & version_parent = null;
         requestBody = `fields name, slug, cover.url, first_release_date, platforms.name, category; search "${query.trim()}"; limit ${limit};`;
-=======
-        // Removed version_parent filter to allow remasters and ports (like GoldenEye 007 N64)
-        requestBody = `fields name, slug, cover.url, first_release_date, platforms.name, category; search "${query.trim()}"; limit ${limit}; where category = (0,4,8,9,10,11);`;
->>>>>>> b2b0a5ac
       } else {
         // FULL FIELDS - For backward compatibility and detailed views
         requestBody = `fields name, summary, storyline, slug, first_release_date, rating, category, cover.url, screenshots.url, genres.name, platforms.name, involved_companies.company.name, involved_companies.developer, involved_companies.publisher, alternative_names.name, collection.name, franchise.name, franchises.name, parent_game, url, dlcs, expansions, similar_games, hypes, follows, total_rating, total_rating_count, rating_count; search "${query.trim()}"; limit ${limit};`;
