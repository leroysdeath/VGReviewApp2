--- conflicted
+++ resolved
@@ -15,58 +15,3 @@
 VITE_GOOGLE_ANALYTICS_ID=your_ga_id
 VITE_SENTRY_DSN=your_sentry_dsn
 
-<<<<<<< HEAD
-# ============================================================================
-# NETLIFY DEPLOYMENT SETUP INSTRUCTIONS
-# ============================================================================
-#
-# 1. ENVIRONMENT VARIABLES IN NETLIFY DASHBOARD:
-#    - Go to your Netlify site dashboard
-#    - Navigate to Site settings > Environment variables
-#    - Add the following variables:
-#
-#    TWITCH_CLIENT_ID=your_actual_client_id
-#    TWITCH_APP_ACCESS_TOKEN=your_actual_access_token
-#    VITE_SUPABASE_URL=your_actual_supabase_url
-#    VITE_SUPABASE_ANON_KEY=your_actual_supabase_key
-#
-# 2. GETTING TWITCH/IGDB CREDENTIALS:
-#    - Visit: https://dev.twitch.tv/console/apps
-#    - Create a new application
-#    - Copy the Client ID
-#    - Generate a Client Secret
-#    - Get an App Access Token using:
-#      curl -X POST 'https://id.twitch.tv/oauth2/token' \
-#      -H 'Content-Type: application/x-www-form-urlencoded' \
-#      -d 'client_id=YOUR_CLIENT_ID&client_secret=YOUR_CLIENT_SECRET&grant_type=client_credentials'
-#
-# 3. SUPABASE SETUP:
-#    - Create project at https://supabase.com
-#    - Go to Settings > API
-#    - Copy Project URL and anon/public key
-#
-# 4. BUILD SETTINGS IN NETLIFY:
-#    - Build command: npm run build
-#    - Publish directory: dist
-#    - Node version: 18 (set in netlify.toml)
-#
-# 5. FUNCTIONS DEPLOYMENT:
-#    - Functions are automatically deployed from netlify/functions/
-#    - No additional configuration needed
-#    - Functions will be available at /.netlify/functions/function-name
-#
-# ============================================================================
-
-# LOCAL DEVELOPMENT SETUP:
-# 1. Copy this file to .env
-# 2. Fill in your actual credentials
-# 3. Install Netlify CLI: npm install -g netlify-cli
-# 4. Run: netlify dev (instead of npm run dev)
-# 5. Your app will be available at http://localhost:8888
-# 6. Functions will work at http://localhost:8888/.netlify/functions/igdb-search
-=======
-# Netlify Functions (for Netlify deployments)
-# These can be the same as the VITE_ versions above
-TWITCH_CLIENT_ID=your_igdb_client_id
-TWITCH_APP_ACCESS_TOKEN=your_igdb_access_token
->>>>>>> 3e4abca9
